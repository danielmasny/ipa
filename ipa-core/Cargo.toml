--- conflicted
+++ resolved
@@ -136,11 +136,7 @@
 shuttle-crate = { package = "shuttle", version = "0.6.1", optional = true }
 thiserror = "1.0"
 time = { version = "0.3", optional = true }
-<<<<<<< HEAD
-tokio = { version = "1.35", features = ["rt", "rt-multi-thread", "macros"] }
-=======
-tokio = { version = "1.28", features = ["fs", "rt", "rt-multi-thread", "macros"] }
->>>>>>> 3b9eb5cf
+tokio = { version = "1.35", features = ["fs", "rt", "rt-multi-thread", "macros"] }
 # TODO: axum-server holds onto 0.24 and we can't upgrade until they do. Or we move away from axum-server
 tokio-rustls = { version = "0.24", optional = true }
 tokio-stream = "0.1.14"
