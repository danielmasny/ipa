--- conflicted
+++ resolved
@@ -8,20 +8,13 @@
 
 use crate::{
     error::Error,
-<<<<<<< HEAD
-    ff::{boolean::Boolean, ArrayAccessRef, ArrayBuild, ArrayBuilder, CustomArray, Field},
-=======
     ff::{boolean::Boolean, ArrayAccessRef, Field},
->>>>>>> 498e4ecd
     protocol::{
         basics::{select, BooleanArrayMul, BooleanProtocols, SecureMul, ShareKnownValue},
         boolean::step::BitOpStep,
         context::{Context, SemiHonestContext},
         RecordId,
     },
-<<<<<<< HEAD
-    secret_sharing::{replicated::semi_honest::AdditiveShare, FieldSimd, SharedValue},
-=======
     secret_sharing::{replicated::semi_honest::AdditiveShare, BitDecomposed, FieldSimd},
 };
 #[cfg(all(test, unit_test))]
@@ -32,7 +25,6 @@
         context::SemiHonestContext,
     },
     secret_sharing::SharedValue,
->>>>>>> 498e4ecd
 };
 
 /// Comparison operation
@@ -40,13 +32,8 @@
 /// Outputs x>=y for length(x) >= log2(y).
 /// # Errors
 /// Propagates errors from multiply
-<<<<<<< HEAD
 #[allow(dead_code)]
-pub async fn compare_geq<C, F, XS, YS>(
-=======
-#[cfg(all(test, unit_test))]
 pub async fn compare_geq<C>(
->>>>>>> 498e4ecd
     ctx: C,
     record_id: RecordId,
     x: &BitDecomposed<AdditiveShare<Boolean>>,
@@ -122,17 +109,8 @@
     S: SharedValue + CustomArray<Element = Boolean>,
     AdditiveShare<S>: BooleanArrayMul,
 {
-<<<<<<< HEAD
     use super::step::SaturatedSubtractionStep as Step;
-=======
     use crate::ff::ArrayAccess;
-
-    #[derive(Step)]
-    enum Step {
-        Subtract,
-        Select,
-    }
->>>>>>> 498e4ecd
 
     let mut carry = !AdditiveShare::<Boolean>::ZERO;
     let result = subtraction_circuit(
