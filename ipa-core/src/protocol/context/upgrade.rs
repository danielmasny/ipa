--- conflicted
+++ resolved
@@ -1,34 +1,18 @@
 use std::marker::PhantomData;
 
 use async_trait::async_trait;
-<<<<<<< HEAD
 use futures::future::{try_join, try_join3};
 use ipa_step::{Step, StepNarrow};
-=======
-use futures::future::try_join;
-#[cfg(feature = "descriptive-gate")]
-use futures::future::try_join3;
-#[cfg(feature = "descriptive-gate")]
-use ipa_macros::Step;
->>>>>>> a7971627
-
-#[cfg(feature = "descriptive-gate")]
-use crate::protocol::modulus_conversion::BitConversionTriple;
+
 use crate::{
     error::Error,
     ff::Field,
     protocol::{
         basics::ZeroPositions,
-<<<<<<< HEAD
         boolean::step::BitOpStep,
         context::{step::UpgradeTripleStep, UpgradedContext},
         modulus_conversion::BitConversionTriple,
         Gate, NoRecord, RecordBinding, RecordId,
-=======
-        context::UpgradedContext,
-        step::{BitOpStep, Gate, Step, StepNarrow},
-        NoRecord, RecordBinding, RecordId,
->>>>>>> a7971627
     },
     secret_sharing::{
         replicated::{malicious::ExtendableField, semi_honest::AdditiveShare as Replicated},
@@ -43,11 +27,7 @@
 /// and outer vectors in a `Vec<Vec<T>>` is an error. Instead, one level of iteration can use the
 /// record ID and the other can use something like a `BitOpStep`.
 ///
-<<<<<<< HEAD
-///
-=======
 #[cfg_attr(not(feature = "descriptive-gate"), doc = "```ignore")]
->>>>>>> a7971627
 /// ```no_run
 /// use ipa_core::protocol::{context::{UpgradeContext, UpgradeToMalicious, UpgradedMaliciousContext as C}, NoRecord, RecordId};
 /// use ipa_core::ff::Fp32BitPrime as F;
@@ -114,18 +94,6 @@
     async fn upgrade(self, input: T) -> Result<M, Error>;
 }
 
-<<<<<<< HEAD
-=======
-#[cfg(feature = "descriptive-gate")]
-#[derive(Step)]
-pub(crate) enum UpgradeTripleStep {
-    UpgradeBitTriple0,
-    UpgradeBitTriple1,
-    UpgradeBitTriple2,
-}
-
-#[cfg(feature = "descriptive-gate")]
->>>>>>> a7971627
 #[async_trait]
 impl<'a, C, F>
     UpgradeToMalicious<'a, BitConversionTriple<Replicated<F>>, BitConversionTriple<C::Share>>
