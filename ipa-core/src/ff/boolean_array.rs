--- conflicted
+++ resolved
@@ -8,11 +8,7 @@
 use typenum::{U14, U18, U2, U32, U8};
 
 use crate::{
-<<<<<<< HEAD
     error::{Error, LengthError},
-=======
-    error::LengthError,
->>>>>>> adcd8dd5
     ff::{boolean::Boolean, ArrayAccess, Expand, Field, Gf32Bit, Serializable, U128Conversions},
     protocol::prss::{FromRandom, FromRandomU128},
     secret_sharing::{
@@ -542,11 +538,6 @@
                     let mut chunks = Vec::<Gf32Bit>::with_capacity(length);
                     let last_chunk_start = length-1;
                     for i in 0..last_chunk_start {
-<<<<<<< HEAD
-                        chunks.push(Gf32Bit::try_from(&value.0.as_raw_slice()[4 * i..4 * (i + 1)])?);
-                    }
-                    chunks.push(Gf32Bit::try_from(&value.0.as_raw_slice()[4 * last_chunk_start..])?);
-=======
                         chunks.push(Gf32Bit::try_from(
                             &value.0.as_raw_slice()[4 * i..4 * (i + 1)],
                         )?);
@@ -554,7 +545,6 @@
                     chunks.push(Gf32Bit::try_from(
                         &value.0.as_raw_slice()[4 * last_chunk_start..],
                     )?);
->>>>>>> adcd8dd5
                     Ok(chunks)
                 }
             }
@@ -720,11 +710,7 @@
                 }
 
                 #[test]
-<<<<<<< HEAD
-                fn convert_to_galois_field(){
-=======
                 fn convert_to_galois_field() {
->>>>>>> adcd8dd5
                     let mut rng = thread_rng();
                     let ba = rng.gen::<$name>();
                     let mut vec = ba.as_raw_slice().to_vec();
@@ -734,14 +720,9 @@
                     }
                     let converted = <Vec<Gf32Bit>>::try_from(ba).unwrap();
                     for (i,element) in converted.iter().enumerate() {
-<<<<<<< HEAD
-                        let temp = element.as_raw_slice().to_vec();
-                        assert_eq!(vec[4*i..4*(i+1)],temp);
-=======
                         let mut buf = GenericArray::default();
                         element.serialize(&mut buf);
                         assert_eq!(vec[4*i..4*(i+1)],buf.to_vec());
->>>>>>> adcd8dd5
                     }
 
                 }
