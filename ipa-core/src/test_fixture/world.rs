use std::{array::from_fn, borrow::Borrow, fmt::Debug, io::stdout, iter::zip, marker::PhantomData};

#[cfg(descriptive_gate)]
use async_trait::async_trait;
use futures::{future::join_all, Future};
<<<<<<< HEAD
use rand::rngs::StdRng;
#[cfg(descriptive_gate)]
use rand::{distributions::Standard, prelude::Distribution};
=======
use futures_util::{stream::FuturesOrdered, StreamExt};
use ipa_macros::Step;
use rand::{distributions::Standard, prelude::Distribution, rngs::StdRng, thread_rng, Rng};
>>>>>>> a7971627
use rand_core::{RngCore, SeedableRng};
use tracing::{Instrument, Level, Span};

use crate::{
<<<<<<< HEAD
    helpers::{Gateway, GatewayConfig, InMemoryNetwork, Role, RoleAssignment},
    protocol::{context::UpgradableContext, prss::Endpoint as PrssEndpoint, QueryId},
    rand::thread_rng,
    secret_sharing::IntoShares,
    sync::{atomic::AtomicUsize, Arc},
=======
    helpers::{
        Gateway, GatewayConfig, HelperIdentity, InMemoryMpcNetwork, InMemoryShardNetwork,
        InMemoryTransport, Role, RoleAssignment, Transport,
    },
    protocol::{
        context::{
            Context, MaliciousContext, SemiHonestContext, ShardedSemiHonestContext,
            UpgradableContext, UpgradeContext, UpgradeToMalicious, UpgradedContext,
            UpgradedMaliciousContext, UpgradedSemiHonestContext, Validator,
        },
        prss::Endpoint as PrssEndpoint,
        QueryId,
    },
    secret_sharing::{
        replicated::malicious::{DowngradeMalicious, ExtendableField},
        IntoShares,
    },
    sharding::{NotSharded, ShardBinding, ShardIndex, Sharded},
    sync::atomic::{AtomicUsize, Ordering},
>>>>>>> a7971627
    telemetry::{stats::Metrics, StepStatsCsvExporter},
    test_fixture::{logging, make_participants, metrics::MetricsHandle},
};
#[cfg(descriptive_gate)]
use crate::{
    protocol::context::{
        Context, MaliciousContext, SemiHonestContext, UpgradeContext, UpgradeToMalicious,
        UpgradedContext, UpgradedMaliciousContext, Validator,
    },
    secret_sharing::replicated::malicious::{DowngradeMalicious, ExtendableField},
    sync::atomic::Ordering,
    test_fixture::{sharing::ValidateMalicious, Reconstruct},
};

// This is used by the metrics tests in `protocol::context`. It otherwise would/should not be pub.
#[derive(Step)]
pub enum TestExecutionStep {
    /// Provides a unique per-iteration context in tests.
    #[dynamic(1024)]
    Iter(usize),
}

pub trait ShardingScheme {
    type Container<A>;
    /// This type reflects how this scheme binds to [`ShardBinding`] interface used in [`Context`].
    /// Single shard systems do not use sharding capabilities, so the point of shard index is moot
    /// Multi-shard system must inform MPC circuits about shard they operate on and total number
    /// of shards within the system.
    ///
    /// See [`NotSharded`], [`WithShards`] and [`ShardBinding`]
    type ShardBinding: ShardBinding;
    /// Number of shards used inside the test world.
    const SHARDS: usize;

    /// Creates a binding for the given shard id. For non-sharded systems, this is a no-op.
    fn bind_shard(shard_id: ShardIndex) -> Self::ShardBinding;
}

/// Helper trait to parametrize [`Runner`] trait based on the sharding scheme chosen. The whole
/// purpose of it is to be able to say for sharded runs, the input must be in a form of a [`Vec`]
pub trait RunnerInput<S: ShardingScheme, A: Send>: Send {
    fn share(self) -> [S::Container<A>; 3];
}

/// Trait that defines how helper inputs are distributed across shards. The simplest implementation
/// is [`RoundRobin`] and it is used by default. To test protocol correctness, it is a good idea
/// to use other strategies, namely [`Random`]
pub trait Distribute {
    fn distribute<const SHARDS: usize, A>(input: Vec<A>) -> [Vec<A>; SHARDS];
}

/// This indicates how many shards need to be created in test environment.
pub struct WithShards<const SHARDS: usize, D: Distribute = RoundRobin> {
    _phantom: PhantomData<fn() -> D>,
}

/// Test environment for protocols to run tests that require communication between helpers.
/// For now the messages sent through it never leave the test infra memory perimeter, so
/// there is no need to associate each of them with `QueryId`, but this API makes it possible
/// to do if we need it.
///
/// Test environment is parametrized by [`S`] that indicates the sharding scheme used. By default,
/// there is no sharding involved and the system operates as a single MPC circuit.
///
/// To construct a sharded environment, use [`TestWorld::<WithShards>::with_shards`] method.
pub struct TestWorld<S: ShardingScheme = NotSharded> {
    shards: Box<[ShardWorld<S::ShardBinding>]>,
    metrics_handle: MetricsHandle,
    _shard_network: InMemoryShardNetwork,
    _phantom: PhantomData<S>,
}

#[derive(Clone)]
pub struct TestWorldConfig {
    pub gateway_config: GatewayConfig,
    /// Level for metrics span. If set to the tracing level or above (controlled by `RUST_LOG` and
    /// `logging` module) will result in metrics being recorded by this test world instance.
    /// recorded by this test world unless `RUST_LOG` for this crate is set to
    pub metrics_level: Level,
    /// Assignment of roles to helpers. If `None`, a default assignment will be used.
    pub role_assignment: Option<RoleAssignment>,
    /// Seed for random generators used in PRSS
    pub seed: u64,
}

impl ShardingScheme for NotSharded {
    /// For single-sharded worlds, there is no need to have the ability to distribute data across
    /// shards. Any MPC circuit can take even a single share as input and produce meaningful outcome.
    type Container<A> = A;
    type ShardBinding = Self;
    const SHARDS: usize = 1;

    fn bind_shard(shard_id: ShardIndex) -> Self::ShardBinding {
        assert_eq!(
            ShardIndex::FIRST,
            shard_id,
            "Only one shard is allowed for non-sharded MPC"
        );

        Self
    }
}

impl<const N: usize, D: Distribute> ShardingScheme for WithShards<N, D> {
    /// The easiest way to distribute data across shards is to take a collection with a known size
    /// as input.
    type Container<A> = Vec<A>;
    type ShardBinding = Sharded;
    const SHARDS: usize = N;

    fn bind_shard(shard_id: ShardIndex) -> Self::ShardBinding {
        let shard_count = ShardIndex::try_from(N).unwrap();
        assert!(
            shard_id < shard_count,
            "Maximum {N} shards is allowed, {shard_id} is greater than this number"
        );

        Self::ShardBinding {
            shard_id,
            shard_count,
        }
    }
}

impl Default for TestWorld {
    fn default() -> Self {
        Self::new_with(TestWorldConfig::default())
    }
}

impl<const SHARDS: usize, D: Distribute> TestWorld<WithShards<SHARDS, D>> {
    /// For backward compatibility, this method must have a different name than [`non_sharded`] method.
    ///
    /// [`non_sharded`]: TestWorld::<NotSharded>::new_with
    #[must_use]
    pub fn with_shards<B: Borrow<TestWorldConfig>>(config: B) -> Self {
        Self::with_config(config.borrow())
    }

    fn shards(&self) -> [&ShardWorld<Sharded>; SHARDS] {
        self.shards
            .iter()
            .collect::<Vec<_>>()
            .try_into()
            .ok()
            .unwrap()
    }
}

/// Backward-compatible API for tests that don't use sharding.
impl TestWorld<NotSharded> {
    /// Creates a new `TestWorld` instance using the provided `config`.
    /// # Panics
    /// Never.
    #[must_use]
    pub fn new_with<B: Borrow<TestWorldConfig>>(config: B) -> Self {
        Self::with_config(config.borrow())
    }

    /// Creates protocol contexts for 3 helpers
    ///
    /// # Panics
    /// Panics if world has more or less than 3 gateways/participants
    #[must_use]
    #[cfg(descriptive_gate)]
    pub fn contexts(&self) -> [SemiHonestContext<'_>; 3] {
        self.shards[0].contexts()
    }

    /// Creates malicious protocol contexts for 3 helpers
    ///
    /// # Panics
    /// Panics if world has more or less than 3 gateways/participants
    #[must_use]
    #[cfg(descriptive_gate)]
    pub fn malicious_contexts(&self) -> [MaliciousContext<'_>; 3] {
        self.shards[0].malicious_contexts()
    }

    #[must_use]
    pub fn metrics_snapshot(&self) -> Metrics {
        self.metrics_handle.snapshot()
    }

    #[must_use]
<<<<<<< HEAD
    #[cfg(descriptive_gate)]
    pub fn execution_step(execution: usize) -> String {
        format!("run-{execution}")
    }

=======
>>>>>>> a7971627
    pub fn gateway(&self, role: Role) -> &Gateway {
        &self.shards[0].gateways[role]
    }
}

impl<S: ShardingScheme> Drop for TestWorld<S> {
    fn drop(&mut self) {
        if tracing::span_enabled!(Level::DEBUG) || cfg!(feature = "step-trace") {
            let metrics = self.metrics_handle.snapshot();
            metrics.export(&mut stdout()).unwrap();
        }
    }
}

impl<S: ShardingScheme> TestWorld<S> {
    /// Creates a new environment with the number of shards specified inside [`S`].
    ///
    /// ## Panics
    /// If more than [`std::u32::MAX`] shards are requested.
    #[must_use]
    pub fn with_config(config: &TestWorldConfig) -> Self {
        logging::setup();
        // Print to stdout so that it appears in test runs only on failure.
        // scripts/collect_steps.py must be updated if the message text changes.
        println!("TestWorld random seed {seed}", seed = config.seed);

        let shard_count = ShardIndex::try_from(S::SHARDS).unwrap();
        let shard_network = InMemoryShardNetwork::with_shards(shard_count);

        let shards = shard_count
            .iter()
            .map(|shard| {
                ShardWorld::new(
                    S::bind_shard(shard),
                    config,
                    u64::from(shard),
                    shard_network.shard_transports(shard),
                )
            })
            .collect::<Vec<_>>()
            .into_boxed_slice();

        Self {
            shards,
            metrics_handle: MetricsHandle::new(config.metrics_level),
            _shard_network: shard_network,
            _phantom: PhantomData,
        }
    }
}

impl Default for TestWorldConfig {
    fn default() -> Self {
        Self {
            // Only keep a small amount of active work on hand.
            gateway_config: GatewayConfig::new(16),
            // Disable metrics by default because `logging` only enables `Level::INFO` spans.
            // Can be overridden by setting `RUST_LOG` environment variable to match this level.
            metrics_level: Level::DEBUG,
            role_assignment: None,
            seed: thread_rng().next_u64(),
        }
    }
}

impl TestWorldConfig {
    #[must_use]
    pub fn enable_metrics(mut self) -> Self {
        self.metrics_level = Level::INFO;
        self
    }

    #[must_use]
    pub fn with_seed(mut self, seed: u64) -> Self {
        self.seed = seed;
        self
    }

    #[must_use]
    pub fn role_assignment(&self) -> &RoleAssignment {
        const DEFAULT_ASSIGNMENT: RoleAssignment = RoleAssignment::new([
            HelperIdentity::ONE,
            HelperIdentity::TWO,
            HelperIdentity::THREE,
        ]);
        self.role_assignment.as_ref().unwrap_or(&DEFAULT_ASSIGNMENT)
    }
}

impl<I: IntoShares<A> + Send, A: Send> RunnerInput<NotSharded, A> for I {
    fn share(self) -> [A; 3] {
        I::share(self)
    }
}

impl<const SHARDS: usize, I, A, D> RunnerInput<WithShards<SHARDS, D>, A> for I
where
    I: IntoShares<Vec<A>> + Send,
    A: Send,
    D: Distribute,
{
    fn share(self) -> [Vec<A>; 3] {
        I::share(self)
    }
}

#[async_trait]
<<<<<<< HEAD
#[cfg(descriptive_gate)]
pub trait Runner {
=======
pub trait Runner<S: ShardingScheme> {
    /// This could be also derived from [`S`], but maybe that's too much for that trait.
    type SemiHonestContext<'ctx>: Context;

>>>>>>> a7971627
    /// Run with a context that can be upgraded, but is only good for semi-honest.
    async fn semi_honest<'a, I, A, O, H, R>(
        &'a self,
        input: I,
        helper_fn: H,
    ) -> S::Container<[O; 3]>
    where
        I: RunnerInput<S, A>,
        A: Send,
        O: Send + Debug,
        H: Fn(Self::SemiHonestContext<'a>, S::Container<A>) -> R + Send + Sync,
        R: Future<Output = O> + Send;

    /// Run with an upgraded semi-honest context.
    ///
    /// This mostly functions the same as using `Runner::semi_honest`, but there are a few protocols
    /// that explicitly require an upgraded context, because of reasons. (TODO: explain)
    async fn upgraded_semi_honest<'a, F, I, A, O, H, R>(&'a self, input: I, helper_fn: H) -> [O; 3]
    where
        F: ExtendableField,
        I: IntoShares<A> + Send + 'static,
        A: Send,
        O: Send + Debug,
        H: Fn(UpgradedSemiHonestContext<'a, NotSharded, F>, A) -> R + Send + Sync,
        R: Future<Output = O> + Send;

    /// Run with a context that can be upgraded to malicious.
    async fn malicious<'a, I, A, O, H, R>(&'a self, input: I, helper_fn: H) -> [O; 3]
    where
        I: IntoShares<A> + Send + 'static,
        A: Send,
        O: Send + Debug,
        H: Fn(MaliciousContext<'a>, A) -> R + Send + Sync,
        R: Future<Output = O> + Send;

    /// Run with a context that has already been upgraded to malicious.
    async fn upgraded_malicious<'a, F, I, A, M, O, H, R, P>(
        &'a self,
        input: I,
        helper_fn: H,
    ) -> [O; 3]
    where
        F: ExtendableField,
        I: IntoShares<A> + Send + 'static,
        A: Send + 'static,
        for<'u> UpgradeContext<'u, UpgradedMaliciousContext<'a, F>, F>:
            UpgradeToMalicious<'u, A, M>,
        O: Send + Debug,
        M: Send + 'static,
        H: Fn(UpgradedMaliciousContext<'a, F>, M) -> R + Send + Sync,
        R: Future<Output = P> + Send,
        P: DowngradeMalicious<Target = O> + Clone + Send + Debug,
        [P; 3]: ValidateMalicious<F>,
        Standard: Distribution<F>;
}

/// Separate a length-3 array of tuples (T, U, V) into a tuple of length-3
/// arrays of T's, U's, and V's.
fn split_array_of_tuples<T, U, V>(v: [(T, U, V); 3]) -> ([T; 3], [U; 3], [V; 3]) {
    let [v0, v1, v2] = v;
    ([v0.0, v1.0, v2.0], [v0.1, v1.1, v2.1], [v0.2, v1.2, v2.2])
}

#[async_trait]
<<<<<<< HEAD
#[cfg(descriptive_gate)]
impl Runner for TestWorld {
    async fn semi_honest<'a, I, A, O, H, R>(&'a self, input: I, helper_fn: H) -> [O; 3]
=======
impl<const SHARDS: usize, D: Distribute> Runner<WithShards<SHARDS, D>>
    for TestWorld<WithShards<SHARDS, D>>
{
    type SemiHonestContext<'ctx> = ShardedSemiHonestContext<'ctx>;
    async fn semi_honest<'a, I, A, O, H, R>(&'a self, input: I, helper_fn: H) -> Vec<[O; 3]>
    where
        I: RunnerInput<WithShards<SHARDS, D>, A>,
        A: Send,
        O: Send + Debug,
        H: Fn(
                Self::SemiHonestContext<'a>,
                <WithShards<SHARDS> as ShardingScheme>::Container<A>,
            ) -> R
            + Send
            + Sync,
        R: Future<Output = O> + Send,
    {
        let shards = self.shards();
        let [h1, h2, h3]: [[Vec<A>; SHARDS]; 3] = input.share().map(D::distribute);

        // No clippy, you're wrong, it is not redundant, it allows shard_fn to be `Copy`
        #[allow(clippy::redundant_closure)]
        let shard_fn = |ctx, input| helper_fn(ctx, input);
        zip(shards.into_iter(), zip(zip(h1, h2), h3))
            .map(|(shard, ((h1, h2), h3))| {
                ShardWorld::<Sharded>::run_either(
                    shard.contexts(),
                    self.metrics_handle.span(),
                    [h1, h2, h3],
                    shard_fn,
                )
            })
            .collect::<FuturesOrdered<_>>()
            .collect::<Vec<_>>()
            .await
    }

    async fn upgraded_semi_honest<'a, F, I, A, O, H, R>(
        &'a self,
        _input: I,
        _helper_fn: H,
    ) -> [O; 3]
    where
        F: ExtendableField,
        I: IntoShares<A> + Send + 'static,
        A: Send,
        O: Send + Debug,
        H: Fn(UpgradedSemiHonestContext<'a, NotSharded, F>, A) -> R + Send + Sync,
        R: Future<Output = O> + Send,
    {
        unimplemented!()
    }

    async fn malicious<'a, I, A, O, H, R>(&'a self, _input: I, _helper_fn: H) -> [O; 3]
    where
        I: IntoShares<A> + Send + 'static,
        A: Send,
        O: Send + Debug,
        H: Fn(MaliciousContext<'a>, A) -> R + Send + Sync,
        R: Future<Output = O> + Send,
    {
        unimplemented!()
    }

    async fn upgraded_malicious<'a, F, I, A, M, O, H, R, P>(
        &'a self,
        _input: I,
        _helper_fn: H,
    ) -> [O; 3]
>>>>>>> a7971627
    where
        F: ExtendableField,
        I: IntoShares<A> + Send + 'static,
        A: Send + 'static,
        for<'u> UpgradeContext<'u, UpgradedMaliciousContext<'a, F>, F>:
            UpgradeToMalicious<'u, A, M>,
        O: Send + Debug,
        M: Send + 'static,
        H: Fn(UpgradedMaliciousContext<'a, F>, M) -> R + Send + Sync,
        R: Future<Output = P> + Send,
        P: DowngradeMalicious<Target = O> + Clone + Send + Debug,
        [P; 3]: ValidateMalicious<F>,
        Standard: Distribution<F>,
    {
        unimplemented!()
    }
}

#[async_trait]
impl Runner<NotSharded> for TestWorld<NotSharded> {
    type SemiHonestContext<'ctx> = SemiHonestContext<'ctx>;

    async fn semi_honest<'a, I, A, O, H, R>(&'a self, input: I, helper_fn: H) -> [O; 3]
    where
        I: RunnerInput<NotSharded, A>,
        A: Send,
        O: Send + Debug,
        H: Fn(Self::SemiHonestContext<'a>, A) -> R + Send + Sync,
        R: Future<Output = O> + Send,
    {
        ShardWorld::<NotSharded>::run_either(
            self.contexts(),
            self.metrics_handle.span(),
            input.share(),
            helper_fn,
        )
        .await
    }

    async fn upgraded_semi_honest<'a, F, I, A, O, H, R>(&'a self, input: I, helper_fn: H) -> [O; 3]
    where
        F: ExtendableField,
        I: IntoShares<A> + Send + 'static,
        A: Send,
        O: Send + Debug,
        H: Fn(UpgradedSemiHonestContext<'a, NotSharded, F>, A) -> R + Send + Sync,
        R: Future<Output = O> + Send,
    {
        ShardWorld::<NotSharded>::run_either(
            self.contexts(),
            self.metrics_handle.span(),
            input.share(),
            |ctx, share| {
                let v = ctx.validator();
                let m_ctx = v.context();
                helper_fn(m_ctx, share)
            },
        )
        .await
    }

    async fn malicious<'a, I, A, O, H, R>(&'a self, input: I, helper_fn: H) -> [O; 3]
    where
        I: IntoShares<A> + Send + 'static,
        A: Send,
        O: Send + Debug,
        H: Fn(MaliciousContext<'a>, A) -> R + Send + Sync,
        R: Future<Output = O> + Send,
    {
        ShardWorld::<NotSharded>::run_either(
            self.malicious_contexts(),
            self.metrics_handle.span(),
            input.share(),
            helper_fn,
        )
        .await
    }

    async fn upgraded_malicious<'a, F, I, A, M, O, H, R, P>(
        &'a self,
        input: I,
        helper_fn: H,
    ) -> [O; 3]
    where
        F: ExtendableField,
        I: IntoShares<A> + Send + 'static,
        A: Send + 'static,
        for<'u> UpgradeContext<'u, UpgradedMaliciousContext<'a, F>, F>:
            UpgradeToMalicious<'u, A, M>,
        O: Send + Debug,
        M: Send + 'static,
        H: Fn(UpgradedMaliciousContext<'a, F>, M) -> R + Send + Sync,
        R: Future<Output = P> + Send,
        P: DowngradeMalicious<Target = O> + Clone + Send + Debug,
        [P; 3]: ValidateMalicious<F>,
        Standard: Distribution<F>,
    {
        let (m_results, r_shares, output) = split_array_of_tuples(
            self.malicious(input, |ctx, share| async {
                let v = ctx.validator();
                let m_ctx = v.context();
                let m_share = m_ctx.upgrade(share).await.unwrap();
                let m_result = helper_fn(m_ctx, m_share).await;
                let m_result_clone = m_result.clone();
                let r_share = v.r_share().clone();
                let output = v.validate(m_result_clone).await.unwrap();
                (m_result, r_share, output)
            })
            .await,
        );

        // Sanity check that rx = r * x at the output (it should not be possible
        // for this to fail if the distributed validation protocol passed).
        let r = r_shares.reconstruct();
        m_results.validate(r);

        output
    }
}

struct ShardWorld<B: ShardBinding> {
    shard_info: B,
    gateways: [Gateway; 3],
    participants: [PrssEndpoint; 3],
    executions: AtomicUsize,
    // It will be used once Gateway knows how to route shard traffic
    _shard_connections: [InMemoryTransport<ShardIndex>; 3],
    _mpc_network: InMemoryMpcNetwork,
    _phantom: PhantomData<B>,
}

impl<B: ShardBinding> ShardWorld<B> {
    pub fn new(
        shard_info: B,
        config: &TestWorldConfig,
        shard_seed: u64,
        transports: [InMemoryTransport<ShardIndex>; 3],
    ) -> Self {
        // todo: B -> seed
        let participants = make_participants(&mut StdRng::seed_from_u64(config.seed + shard_seed));
        let network = InMemoryMpcNetwork::default();

        let mut gateways: [_; 3] = network
            .transports()
            .iter()
            .zip(transports.iter())
            .map(|(mpc, shard)| {
                Gateway::new(
                    QueryId,
                    config.gateway_config,
                    config.role_assignment().clone(),
                    Transport::clone_ref(mpc),
                    Transport::clone_ref(shard),
                )
            })
            .collect::<Vec<_>>()
            .try_into()
            .ok()
            .unwrap();

        // The name for `g` is too complicated and depends on features enabled
        #[allow(clippy::redundant_closure_for_method_calls)]
        gateways.sort_by_key(|g| g.role());

        ShardWorld {
            shard_info,
            gateways,
            participants,
            executions: AtomicUsize::default(),
            _shard_connections: transports,
            _mpc_network: network,
            _phantom: PhantomData,
        }
    }

    /// See `Runner` above.
    async fn run_either<'a, C, A, O, H, R>(
        contexts: [C; 3],
        span: Span,
        input_shares: [A; 3],
        helper_fn: H,
    ) -> [O; 3]
    where
        C: UpgradableContext,
        A: Send,
        O: Send + Debug,
        H: Fn(C, A) -> R + Send + Sync,
        R: Future<Output = O> + Send,
    {
        #[allow(clippy::disallowed_methods)] // It's just 3 items.
        let output = join_all(zip(contexts, input_shares).map(|(ctx, shares)| {
            let role = ctx.role();
            helper_fn(ctx, shares).instrument(tracing::trace_span!("", role = ?role))
        }))
        .instrument(span)
        .await;
        <[_; 3]>::try_from(output).unwrap()
    }

    /// Creates protocol contexts for 3 helpers
    ///
    /// # Panics
    /// Panics if world has more or less than 3 gateways/participants
    #[must_use]
    pub fn contexts(&self) -> [SemiHonestContext<'_, B>; 3] {
        let step = TestExecutionStep::Iter(self.executions.fetch_add(1, Ordering::Relaxed));
        zip(&self.participants, &self.gateways)
            .map(|(participant, gateway)| {
                SemiHonestContext::new_complete(participant, gateway, self.shard_info.clone())
                    .narrow(&step)
            })
            .collect::<Vec<_>>()
            .try_into()
            .unwrap()
    }

    /// Creates malicious protocol contexts for 3 helpers
    ///
    /// # Panics
    /// Panics if world has more or less than 3 gateways/participants
    #[must_use]
    pub fn malicious_contexts(&self) -> [MaliciousContext<'_>; 3] {
        let execution = self.executions.fetch_add(1, Ordering::Relaxed);
        zip(&self.participants, &self.gateways)
            .map(|(participant, gateway)| {
                MaliciousContext::new(participant, gateway)
                    .narrow(&TestExecutionStep::Iter(execution))
            })
            .collect::<Vec<_>>()
            .try_into()
            .unwrap()
    }
}

/// Strategy to distribute shard inputs as evenly as possible across shards using Round-robin
/// technique.
pub struct RoundRobin;

impl Distribute for RoundRobin {
    fn distribute<const SHARDS: usize, A>(input: Vec<A>) -> [Vec<A>; SHARDS] {
        let mut r: [_; SHARDS] = from_fn(|_| Vec::new());
        for (i, share) in input.into_iter().enumerate() {
            r[i % SHARDS].push(share);
        }

        r
    }
}

/// Randomly distributes inputs across shards using the seed provided for randomness.
pub struct Random<const SEED: u64 = 0>;

impl<const SEED: u64> Distribute for Random<SEED> {
    fn distribute<const SHARDS: usize, A>(input: Vec<A>) -> [Vec<A>; SHARDS] {
        let mut r: [_; SHARDS] = from_fn(|_| Vec::new());
        let mut rng = StdRng::seed_from_u64(SEED);
        for share in input {
            let dest = rng.gen_range(0..SHARDS);
            r[dest].push(share);
        }

        r
    }
}

#[cfg(all(test, unit_test))]
mod tests {
    use std::{
        collections::{HashMap, HashSet},
        sync::{Arc, Mutex},
    };

    use crate::{
        ff::{boolean_array::BA3, U128Conversions},
        protocol::{context::Context, prss::SharedRandomness},
        sharding::ShardConfiguration,
        test_executor::run,
        test_fixture::{world::WithShards, Reconstruct, Runner, TestWorld, TestWorldConfig},
    };

    #[test]
    fn two_shards() {
        run(|| async {
            let world: TestWorld<WithShards<2>> =
                TestWorld::with_shards(TestWorldConfig::default());
            let input = vec![BA3::truncate_from(0_u32), BA3::truncate_from(1_u32)];
            let r = world
                .semi_honest(input.clone().into_iter(), |ctx, input| async move {
                    assert_eq!(2_usize, usize::from(ctx.shard_count()));
                    input
                })
                .await
                .into_iter()
                .flat_map(|v| v.reconstruct())
                .collect::<Vec<_>>();

            assert_eq!(input, r);
        });
    }

    #[test]
    fn small_input_size() {
        run(|| async {
            let world: TestWorld<WithShards<10>> =
                TestWorld::with_shards(TestWorldConfig::default());
            let input = vec![BA3::truncate_from(0_u32), BA3::truncate_from(1_u32)];
            let r = world
                .semi_honest(input.clone().into_iter(), |_, input| async move { input })
                .await
                .into_iter()
                .flat_map(|v| v.reconstruct())
                .collect::<Vec<_>>();

            assert_eq!(input, r);
        });
    }

    #[test]
    fn unique_prss_per_shard() {
        run(|| async {
            let world: TestWorld<WithShards<3>> =
                TestWorld::with_shards(TestWorldConfig::default());
            let input = vec![(), (), ()];
            let duplicates = Arc::new(Mutex::new(HashMap::new()));
            let _ = world
                .semi_honest(input.into_iter(), |ctx, _| {
                    let duplicates = Arc::clone(&duplicates);
                    async move {
                        let (l, r): (u128, u128) = ctx.prss().generate(0_u32);
                        let mut duplicates = duplicates.lock().unwrap();
                        let e = duplicates.entry(ctx.role()).or_insert_with(HashSet::new);
                        assert!(e.insert(l) & e.insert(r), "{:?}: duplicate values generated on shard {}: {l}/{r}: previously generated: {e:?}", ctx.role(), ctx.shard_id());
                    }
                })
                .await.into_iter().map(|v| v.reconstruct()).collect::<Vec<_>>();
        });
    }
}<|MERGE_RESOLUTION|>--- conflicted
+++ resolved
@@ -1,28 +1,17 @@
+// We have quite a bit of code that is only used when descriptive-gate is enabled.
+#![allow(dead_code)]
 use std::{array::from_fn, borrow::Borrow, fmt::Debug, io::stdout, iter::zip, marker::PhantomData};
 
-#[cfg(descriptive_gate)]
 use async_trait::async_trait;
-use futures::{future::join_all, Future};
-<<<<<<< HEAD
-use rand::rngs::StdRng;
-#[cfg(descriptive_gate)]
-use rand::{distributions::Standard, prelude::Distribution};
-=======
-use futures_util::{stream::FuturesOrdered, StreamExt};
-use ipa_macros::Step;
-use rand::{distributions::Standard, prelude::Distribution, rngs::StdRng, thread_rng, Rng};
->>>>>>> a7971627
-use rand_core::{RngCore, SeedableRng};
+use futures::{future::join_all, stream::FuturesOrdered, Future, StreamExt};
+use rand::{
+    distributions::{Distribution, Standard},
+    rngs::StdRng,
+    thread_rng, Rng, RngCore, SeedableRng,
+};
 use tracing::{Instrument, Level, Span};
 
 use crate::{
-<<<<<<< HEAD
-    helpers::{Gateway, GatewayConfig, InMemoryNetwork, Role, RoleAssignment},
-    protocol::{context::UpgradableContext, prss::Endpoint as PrssEndpoint, QueryId},
-    rand::thread_rng,
-    secret_sharing::IntoShares,
-    sync::{atomic::AtomicUsize, Arc},
-=======
     helpers::{
         Gateway, GatewayConfig, HelperIdentity, InMemoryMpcNetwork, InMemoryShardNetwork,
         InMemoryTransport, Role, RoleAssignment, Transport,
@@ -42,28 +31,12 @@
     },
     sharding::{NotSharded, ShardBinding, ShardIndex, Sharded},
     sync::atomic::{AtomicUsize, Ordering},
->>>>>>> a7971627
     telemetry::{stats::Metrics, StepStatsCsvExporter},
-    test_fixture::{logging, make_participants, metrics::MetricsHandle},
+    test_fixture::{
+        logging, make_participants, metrics::MetricsHandle, sharing::ValidateMalicious,
+        step::TestExecutionStep, Reconstruct,
+    },
 };
-#[cfg(descriptive_gate)]
-use crate::{
-    protocol::context::{
-        Context, MaliciousContext, SemiHonestContext, UpgradeContext, UpgradeToMalicious,
-        UpgradedContext, UpgradedMaliciousContext, Validator,
-    },
-    secret_sharing::replicated::malicious::{DowngradeMalicious, ExtendableField},
-    sync::atomic::Ordering,
-    test_fixture::{sharing::ValidateMalicious, Reconstruct},
-};
-
-// This is used by the metrics tests in `protocol::context`. It otherwise would/should not be pub.
-#[derive(Step)]
-pub enum TestExecutionStep {
-    /// Provides a unique per-iteration context in tests.
-    #[dynamic(1024)]
-    Iter(usize),
-}
 
 pub trait ShardingScheme {
     type Container<A>;
@@ -207,7 +180,6 @@
     /// # Panics
     /// Panics if world has more or less than 3 gateways/participants
     #[must_use]
-    #[cfg(descriptive_gate)]
     pub fn contexts(&self) -> [SemiHonestContext<'_>; 3] {
         self.shards[0].contexts()
     }
@@ -217,25 +189,21 @@
     /// # Panics
     /// Panics if world has more or less than 3 gateways/participants
     #[must_use]
-    #[cfg(descriptive_gate)]
     pub fn malicious_contexts(&self) -> [MaliciousContext<'_>; 3] {
         self.shards[0].malicious_contexts()
     }
 
     #[must_use]
+    pub(crate) fn execution_step(execution: usize) -> TestExecutionStep {
+        TestExecutionStep::Iter(execution)
+    }
+
+    #[must_use]
     pub fn metrics_snapshot(&self) -> Metrics {
         self.metrics_handle.snapshot()
     }
 
     #[must_use]
-<<<<<<< HEAD
-    #[cfg(descriptive_gate)]
-    pub fn execution_step(execution: usize) -> String {
-        format!("run-{execution}")
-    }
-
-=======
->>>>>>> a7971627
     pub fn gateway(&self, role: Role) -> &Gateway {
         &self.shards[0].gateways[role]
     }
@@ -343,15 +311,9 @@
 }
 
 #[async_trait]
-<<<<<<< HEAD
-#[cfg(descriptive_gate)]
-pub trait Runner {
-=======
 pub trait Runner<S: ShardingScheme> {
     /// This could be also derived from [`S`], but maybe that's too much for that trait.
     type SemiHonestContext<'ctx>: Context;
-
->>>>>>> a7971627
     /// Run with a context that can be upgraded, but is only good for semi-honest.
     async fn semi_honest<'a, I, A, O, H, R>(
         &'a self,
@@ -416,11 +378,6 @@
 }
 
 #[async_trait]
-<<<<<<< HEAD
-#[cfg(descriptive_gate)]
-impl Runner for TestWorld {
-    async fn semi_honest<'a, I, A, O, H, R>(&'a self, input: I, helper_fn: H) -> [O; 3]
-=======
 impl<const SHARDS: usize, D: Distribute> Runner<WithShards<SHARDS, D>>
     for TestWorld<WithShards<SHARDS, D>>
 {
@@ -490,7 +447,6 @@
         _input: I,
         _helper_fn: H,
     ) -> [O; 3]
->>>>>>> a7971627
     where
         F: ExtendableField,
         I: IntoShares<A> + Send + 'static,
@@ -696,7 +652,7 @@
     /// Panics if world has more or less than 3 gateways/participants
     #[must_use]
     pub fn contexts(&self) -> [SemiHonestContext<'_, B>; 3] {
-        let step = TestExecutionStep::Iter(self.executions.fetch_add(1, Ordering::Relaxed));
+        let step = TestWorld::execution_step(self.executions.fetch_add(1, Ordering::AcqRel));
         zip(&self.participants, &self.gateways)
             .map(|(participant, gateway)| {
                 SemiHonestContext::new_complete(participant, gateway, self.shard_info.clone())
@@ -717,7 +673,7 @@
         zip(&self.participants, &self.gateways)
             .map(|(participant, gateway)| {
                 MaliciousContext::new(participant, gateway)
-                    .narrow(&TestExecutionStep::Iter(execution))
+                    .narrow(&TestWorld::execution_step(execution))
             })
             .collect::<Vec<_>>()
             .try_into()
