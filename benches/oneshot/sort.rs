--- conflicted
+++ resolved
@@ -20,12 +20,10 @@
     const NUM_MULTI_BITS: u32 = 3;
     type BenchField = Fp32BitPrime;
 
-    let mut config = TestWorldConfig::default();
-<<<<<<< HEAD
-    config.gateway_config = GatewayConfig::new(BATCHSIZE.clamp(4, 1024));
-=======
-    config.gateway_config = GatewayConfig::symmetric_buffers(BATCHSIZE.clamp(4, 1024));
->>>>>>> ec6ea612
+    let config = TestWorldConfig {
+        gateway_config: GatewayConfig::new(BATCHSIZE.clamp(4, 1024)),
+        ..TestWorldConfig::default()
+    };
     let world = TestWorld::new_with(config);
     let [ctx0, ctx1, ctx2] = world.contexts();
     let mut rng = rand::thread_rng();
