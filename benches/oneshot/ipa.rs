use rand::{rngs::StdRng, thread_rng, Rng, SeedableRng};
use raw_ipa::{
    error::Error,
    helpers::GatewayConfig,
    test_fixture::{
        generate_random_user_records_in_reverse_chronological_order, test_ipa,
        update_expected_output_for_user, IpaSecurityModel, TestWorld, TestWorldConfig,
    },
};
use std::time::Instant;

#[tokio::main(flavor = "multi_thread", worker_threads = 3)]
async fn main() -> Result<(), Error> {
    const MAX_BREAKDOWN_KEY: u32 = 16;
    const MAX_TRIGGER_VALUE: u32 = 5;
    const MAX_QUERY_SIZE: usize = 100;
    const NUM_USERS: usize = 30;
    const MAX_RECORDS_PER_USER: usize = 10;

    let mut config = TestWorldConfig::default();
    config.gateway_config =
        GatewayConfig::symmetric_buffers((NUM_USERS * MAX_RECORDS_PER_USER).clamp(16, 1024));

    let random_seed = thread_rng().gen();
    println!("Using random seed: {random_seed}");
    let mut rng = StdRng::seed_from_u64(random_seed);

    let mut total_count = 0;

    let mut random_user_records = Vec::with_capacity(NUM_USERS);
    while random_user_records.len() < NUM_USERS && total_count < MAX_QUERY_SIZE {
        let mut records_for_user = generate_random_user_records_in_reverse_chronological_order(
            &mut rng,
            MAX_RECORDS_PER_USER,
            MAX_BREAKDOWN_KEY,
            MAX_TRIGGER_VALUE,
        );
        if records_for_user.len() > MAX_QUERY_SIZE - total_count {
            records_for_user.truncate(MAX_QUERY_SIZE - total_count);
        }
        total_count += records_for_user.len();
        random_user_records.push(records_for_user);
    }
    let mut raw_data = random_user_records.concat();
    println!("Running test for {:?} records", raw_data.len());
    let start = Instant::now();

    // Sort the records in chronological order
    // This is part of the IPA spec. Callers should do this before sending a batch of records in for processing.
    raw_data.sort_unstable_by(|a, b| a.timestamp.cmp(&b.timestamp));

    for per_user_cap in [1, 3] {
        let mut expected_results = vec![0_u32; MAX_BREAKDOWN_KEY.try_into().unwrap()];

        for records_for_user in &random_user_records {
            update_expected_output_for_user(records_for_user, &mut expected_results, per_user_cap);
        }
<<<<<<< HEAD
        let world = TestWorld::new_with(config);
=======
        let world = TestWorld::new_with(config.clone()).await;
>>>>>>> 7e5776fc

        test_ipa(
            &world,
            &raw_data,
            &expected_results,
            per_user_cap,
            MAX_BREAKDOWN_KEY,
            IpaSecurityModel::Malicious,
        )
        .await;
    }
    let duration = start.elapsed().as_secs_f32();
    println!("IPA benchmark complete successfully after {duration}s");
    Ok(())
}<|MERGE_RESOLUTION|>--- conflicted
+++ resolved
@@ -55,11 +55,7 @@
         for records_for_user in &random_user_records {
             update_expected_output_for_user(records_for_user, &mut expected_results, per_user_cap);
         }
-<<<<<<< HEAD
-        let world = TestWorld::new_with(config);
-=======
-        let world = TestWorld::new_with(config.clone()).await;
->>>>>>> 7e5776fc
+        let world = TestWorld::new_with(config.clone());
 
         test_ipa(
             &world,
