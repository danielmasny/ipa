--- conflicted
+++ resolved
@@ -45,8 +45,6 @@
     c
 }
 
-<<<<<<< HEAD
-=======
 #[cfg(all(target_arch = "x86_64", target_feature = "pclmulqdq"))]
 mod clmul_x86_64 {
     use core::arch::x86_64::{__m128i, _mm_clmulepi64_si128, _mm_extract_epi64, _mm_set_epi64x};
@@ -120,7 +118,6 @@
     product
 }
 
->>>>>>> d7f1297c
 macro_rules! bit_array_impl {
     ( $modname:ident, $name:ident, $store:ty, $bits:expr, $one:expr, $polynomial:expr ) => {
         #[allow(clippy::suspicious_arithmetic_impl)]
@@ -283,18 +280,7 @@
             impl std::ops::Mul for $name {
                 type Output = Self;
                 fn mul(self, rhs: Self) -> Self::Output {
-<<<<<<< HEAD
-                    debug_assert!(2 * Self::BITS < u128::BITS);
-                    let a = <Self as GaloisField>::as_u128(self);
-                    let mut product = 0;
-                    for i in 0..Self::BITS {
-                        let bit = u128::from(rhs[i]);
-                        product ^= bit * (a << i);
-                    }
-
-=======
                     let mut product = clmul(self, rhs);
->>>>>>> d7f1297c
                     let poly = <Self as GaloisField>::POLYNOMIAL;
                     while (u128::BITS - product.leading_zeros()) > Self::BITS {
                         let bits_to_shift = poly.leading_zeros() - product.leading_zeros();
