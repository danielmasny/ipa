--- conflicted
+++ resolved
@@ -157,15 +157,10 @@
         config::{NetworkConfig, ServerConfig},
         ff::{FieldType, Fp31, Serializable},
         helpers::{query::QueryType, ByteArrStream},
-<<<<<<< HEAD
-        net::test::{body_stream, TestClients, TestServer},
-=======
         net::{
             client::ClientIdentity,
             test::{body_stream, get_test_identity, TestConfig, TestConfigBuilder, TestServer},
         },
-        protocol::step,
->>>>>>> e3f57295
         secret_sharing::{replicated::semi_honest::AdditiveShare, IntoShares},
         test_fixture::Reconstruct,
         AppSetup, HelperApp,
