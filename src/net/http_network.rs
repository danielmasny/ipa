--- conflicted
+++ resolved
@@ -1,4 +1,3 @@
-use crate::sync::{Arc, Mutex};
 use crate::{
     helpers::{
         network::{MessageChunks, Network, NetworkSink},
@@ -10,13 +9,10 @@
         MpcHelperClient,
     },
     protocol::QueryId,
+    sync::{Arc, Mutex},
 };
-<<<<<<< HEAD
 use axum::body::Bytes;
 use std::collections::HashMap;
-use std::sync::{Arc, Mutex};
-=======
->>>>>>> f11810ae
 use tokio::sync::mpsc;
 use tokio_stream::wrappers::ReceiverStream;
 
