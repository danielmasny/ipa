--- conflicted
+++ resolved
@@ -10,11 +10,7 @@
 #![allow(clippy::missing_panics_doc)]
 
 use crate::{
-<<<<<<< HEAD
-    config::{NetworkConfig, PeerConfig, ServerConfig, TlsConfig},
-=======
-    config::{ClientConfig, NetworkConfig, PeerConfig, ServerConfig},
->>>>>>> 8e625e62
+    config::{ClientConfig, NetworkConfig, PeerConfig, ServerConfig, TlsConfig},
     helpers::{HelperIdentity, TransportCallbacks},
     net::{ClientIdentity, HttpTransport, MpcHelperClient, MpcHelperServer},
     sync::Arc,
@@ -84,6 +80,7 @@
 pub struct TestConfigBuilder {
     ports: Option<[u16; 3]>,
     disable_https: bool,
+    use_http1: bool,
 }
 
 impl TestConfigBuilder {
@@ -92,6 +89,7 @@
         Self {
             ports: Some(DEFAULT_TEST_PORTS),
             disable_https: true,
+            use_http1: false,
         }
     }
 
@@ -100,6 +98,7 @@
         Self {
             ports: None,
             disable_https: false,
+            use_http1: false,
         }
     }
 
@@ -109,7 +108,12 @@
         self
     }
 
-<<<<<<< HEAD
+    #[must_use]
+    pub fn with_use_http1_option(mut self, value: bool) -> Self {
+        self.use_http1 = value;
+        self
+    }
+
     #[must_use]
     pub fn build(self) -> TestConfig {
         let mut sockets = None;
@@ -141,7 +145,13 @@
             .collect::<Vec<_>>()
             .try_into()
             .unwrap();
-        let network = NetworkConfig { peers };
+        let network = NetworkConfig {
+            peers,
+            client: self
+                .use_http1
+                .then(ClientConfig::use_http1)
+                .unwrap_or_default(),
+        };
         let servers = if self.disable_https {
             ports.map(server_config_insecure_http)
         } else {
@@ -155,10 +165,6 @@
         }
     }
 }
-=======
-static DEFAULT_PEER_CONFIG: Lazy<PeerConfig> =
-    Lazy::new(|| PeerConfig::new("http://localhost:3000".parse().unwrap()));
->>>>>>> 8e625e62
 
 type HttpTransportCallbacks = TransportCallbacks<Arc<HttpTransport>>;
 
@@ -207,31 +213,6 @@
     use_http1: bool,
 }
 
-<<<<<<< HEAD
-=======
-/// Construct an *insecure* HTTPS client for a test server.
-///
-/// The resulting client accepts invalid server certificates and is thus only suitable for test
-/// usage.
-fn https_client(addr: SocketAddr, client_config: &ClientConfig) -> MpcHelperClient {
-    // requires custom client to use self signed certs
-    let conn = TlsConnector::builder()
-        .danger_accept_invalid_certs(true)
-        .build()
-        .unwrap();
-    let mut http = HttpConnector::new();
-    http.enforce_http(false);
-    let https = HttpsConnector::<HttpConnector>::from((http, conn.into()));
-    let uri = Uri::builder()
-        .scheme(Scheme::HTTPS)
-        .authority(format!("localhost:{}", addr.port()))
-        .path_and_query("/")
-        .build()
-        .unwrap();
-    MpcHelperClient::new_with_connector(uri, https, client_config)
-}
-
->>>>>>> 8e625e62
 impl TestServerBuilder {
     #[must_use]
     pub fn with_callbacks(mut self, callbacks: HttpTransportCallbacks) -> Self {
@@ -264,12 +245,16 @@
         } else {
             get_test_identity(HelperIdentity::ONE)
         };
+        let test_config = TestConfig::builder()
+            .with_disable_https_option(self.disable_https)
+            .with_use_http1_option(self.use_http1)
+            .build();
         let TestConfig {
             network: network_config,
             servers: [server_config, _, _],
             sockets: Some([server_socket, _, _]),
             ..
-        } = TestConfig::builder().with_disable_https_option(self.disable_https).build() else {
+        } = test_config else {
             panic!("TestConfig should have allocated ports");
         };
         let clients = MpcHelperClient::from_conf(&network_config, identity.clone());
@@ -280,28 +265,13 @@
             clients,
             self.callbacks.unwrap_or_default(),
         );
-<<<<<<< HEAD
         let (addr, handle) = server.start_on(Some(server_socket), self.metrics).await;
         // Get the config for HelperIdentity::ONE
         let h1_peer_config = network_config.peers.into_iter().next().unwrap();
         // At some point it might be appropriate to return two clients here -- the first being
         // another helper and the second being a report collector. For now we use the same client
         // for both types of calls.
-        let client = MpcHelperClient::new(h1_peer_config, identity);
-=======
-        let (addr, handle) = server.start(self.metrics).await;
-        let client = if self.disable_https {
-            MpcHelperClient::with_str_addr_default(&format!("http://{addr}")).unwrap()
-        } else {
-            https_client(
-                addr,
-                &self
-                    .use_http1
-                    .then(ClientConfig::use_http1)
-                    .unwrap_or_default(),
-            )
-        };
->>>>>>> 8e625e62
+        let client = MpcHelperClient::new(&network_config.client, h1_peer_config, identity);
         TestServer {
             addr,
             handle,
@@ -400,7 +370,6 @@
 ",
 ];
 
-<<<<<<< HEAD
 // These keys are re-coded by the munge_private_key function in `src/bin/helper.rs`.
 // TODO(640): to be removed when we standardize on rustls
 #[cfg(target_os = "macos")]
@@ -426,15 +395,4 @@
 KDrkuZhFgECXYAR8ZUfp5/xBTjDdiSOx1Q==
 -----END PRIVATE KEY-----
 ",
-];
-=======
-    pub fn build(self) -> TestClients {
-        TestClients(match self.network_config {
-            Some(config) => MpcHelperClient::from_conf(&config),
-            None => array::from_fn(|_| {
-                MpcHelperClient::new(&ClientConfig::default(), DEFAULT_PEER_CONFIG.clone())
-            }),
-        })
-    }
-}
->>>>>>> 8e625e62
+];