--- conflicted
+++ resolved
@@ -81,7 +81,7 @@
     // PANIC if messages arrive out of order
     // TODO (ts): remove this when streaming solution is complete
     last_seen_messages
-        .update_in_place(ChannelId::new(role, step), record_headers)
+        .update_in_place(ChannelId::new(role, step), record_headers.offset)
         .unwrap();
 
     let Extension(message_send_map) =
@@ -132,15 +132,13 @@
 #[cfg(test)]
 mod tests {
     use super::*;
-<<<<<<< HEAD
-    use crate::net::{
-        server::MessageSendMap, BindTarget, MpcHelperServer, CONTENT_LENGTH_HEADER_NAME,
-        DATA_SIZE_HEADER_NAME, OFFSET_HEADER_NAME,
+    use crate::{
+        helpers::MESSAGE_PAYLOAD_SIZE_BYTES,
+        net::{
+            server::MessageSendMap, BindTarget, MpcHelperServer, CONTENT_LENGTH_HEADER_NAME,
+            OFFSET_HEADER_NAME,
+        },
     };
-=======
-    use crate::helpers::MESSAGE_PAYLOAD_SIZE_BYTES;
-    use crate::net::{BindTarget, MpcHelperServer, CONTENT_LENGTH_HEADER_NAME, OFFSET_HEADER_NAME};
->>>>>>> 2d6d3c64
     use axum::body::Bytes;
     use axum::http::{HeaderValue, Request, StatusCode};
     use futures_util::FutureExt;
@@ -222,18 +220,11 @@
         // prepare req
         let query_id = QueryId;
         let target_helper = Role::H2;
-<<<<<<< HEAD
-        let step = UniqueStepId::default().narrow("test");
-        let mut offset = 0;
-        let body = &[0; (DATA_LEN * DATA_SIZE) as usize];
-=======
         let step = Step::default().narrow("test");
-        let offset = 0;
         let body = &[213; (DATA_LEN * MESSAGE_PAYLOAD_SIZE_BYTES) as usize];
->>>>>>> 2d6d3c64
 
         // try a request 10 times
-        for _ in 0..10 {
+        for offset in 0..10 {
             let resp = send_req(port, query_id, &step, target_helper, offset, body).await;
 
             let status = resp.status();
@@ -245,26 +236,10 @@
                 role: target_helper,
                 step: step.clone(),
             };
-<<<<<<< HEAD
-            let env = [0; DATA_SIZE as usize].to_vec().into_boxed_slice();
-            let envs = (0..DATA_LEN)
-                .map(|i| MessageEnvelope {
-                    record_id: (i + offset).into(),
-                    payload: env.clone(),
-                })
-                .collect::<Vec<_>>();
-
-            assert_eq!(status, StatusCode::OK, "{}", resp_body_str);
-            let messages = rx.try_recv().expect("should have already received value");
-            assert_eq!(messages, (channel_id, envs));
-
-            offset += DATA_LEN;
-=======
 
             assert_eq!(status, StatusCode::OK, "{}", resp_body_str);
             let messages = rx.try_recv().expect("should have already received value");
             assert_eq!(messages, (channel_id, body.to_vec()));
->>>>>>> 2d6d3c64
         }
     }
 
@@ -385,17 +360,12 @@
         let query_id = QueryId;
         let step = Step::default().narrow("test");
         let target_helper = Role::H2;
-<<<<<<< HEAD
         let mut offset = 0;
-        let body = &[0; (DATA_LEN * DATA_SIZE) as usize];
-=======
-        let offset = 0;
         let body = &[0; (DATA_LEN * MESSAGE_PAYLOAD_SIZE_BYTES) as usize];
->>>>>>> 2d6d3c64
 
         let mut new_req = || {
             let req = build_req(0, query_id, &step, target_helper, offset, body);
-            offset += DATA_LEN;
+            offset += 1;
             req
         };
 
