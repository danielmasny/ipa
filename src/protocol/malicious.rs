use crate::{
    error::{BoxError, Error},
    ff::Field,
    helpers::Direction,
    protocol::{
        check_zero::check_zero, context::ProtocolContext, prss::IndexedSharedRandomness,
        reveal::reveal, RecordId, RECORD_0, RECORD_1, RECORD_2,
    },
    secret_sharing::{MaliciousReplicated, Replicated},
};
use futures::future::try_join;
use std::sync::{Arc, Mutex, Weak};

#[derive(Debug, Clone, Copy, PartialEq, Eq, Hash)]
enum Step {
    #[allow(dead_code)]
    ValidateInput,
    #[allow(dead_code)]
    ValidateMultiplySubstep,
    RevealR,
    CheckZero,
}

impl crate::protocol::Step for Step {}

impl AsRef<str> for Step {
    fn as_ref(&self) -> &str {
        match self {
            Self::ValidateInput => "validate_input",
            Self::ValidateMultiplySubstep => "validate_multiply",
            Self::RevealR => "reveal_r",
            Self::CheckZero => "check_zero",
        }
    }
}

/// This code is an implementation of the approach found in the paper:
/// "Fast Large-Scale Honest-Majority MPC for Malicious Adversaries"
/// by K. Chida, D. Genkin, K. Hamada, D. Ikarashi, R. Kikuchi, Y. Lindell, and A. Nof
/// <https://link.springer.com/content/pdf/10.1007/978-3-319-96878-0_2.pdf>
///
/// As the paragraph labeled "Reducing Memory" on page 25 explains very well, it's more efficient
/// to utilize protocol 5.3 as compared to Protocol 4.1.
/// As that paragraph explains:
/// "...the parties can locally store the partial sums for `u_i` and `w_i`,
/// and all previous shares that are no longer needed for the circuit evaluation can be discarded."
///
/// For this reason, this implementation follows Protocol 5.3: "Computing Arithmetic Circuits Over Any Finite F"
///
/// The summary of the protocol is as follows:
/// 1.) The parties utilize shared randomness to generate (without interaction) a secret-sharing of an unknown value `r`
/// 2.) The parties multiply their secret-sharings of each input to the arithmetic circuit by `r` to obtain a "mirror" of each input share
/// 3.) For all local operations (i.e. addition, subtraction, negation, multiplication by a constant), the parties locally perform those
/// operations on both the sharing of the original value, and the sharing of the original value times r
/// 4.) Each time that there is a protocol involving communication between the helpers, which is secure **up to an additive attack**,
/// the parties perform the protocol in duplicate, once to obtain the originally intended output and once to obtain that output times `r`.
/// For example, instead of just multiplying `a` and `b`, the parties now hold sharings of (`a`, `r*a`) and (`b`, `r*b`).
/// They perform two multiplication protocols to obtain sharings of both (`a*b`, `r*a*b`).
/// 5.) For each input, and for each multiplication or reshare, (basically any time one of the parties had an opportunity to launch an additive attack)
/// we update two information-theoretic MACs. Each MAC is a dot-product.
/// `[u] = Σ[α_k][r*z_k]`
/// `[w] = Σ[αk][zk]`
/// where `z_k` represents every original input, or output of a multiplication,
/// and where `r*z_k` is just the mirror value (the original times `r`) that is being computed along the way through the circuit.
/// The `α_k` are randomly secret-shared values which the parties can generate without interaction using PRSS.
/// Clearly, the only difference between `[u]` and `[w]` is a factor of `r`.
/// 6.) Once the arithmetic circuit is complete, the parties can reveal the randomly chosen value `r`.
/// 7.) Now the parties can each locally compute `[T] = [u] - r*[w]`
/// 8.) Finally, the parties can run the `CheckZero` protocol to confirm that `[T]` is a sharing of zero.
/// If it is NOT, this indicates that one of the parties must have at some point launched an additive attack, and the parties should abort the protocol.
///
/// The really nice thing, is that computing the dot-product of two secret shared vectors can be done at the cost of just one multiplication.
/// This means that we can locally accumulate values along the way, and only perform a tiny amount of communication when the arithmetic circuit is complete
/// and the parties wish to validate the circuit. This makes for a very memory efficient implementation.
///
#[derive(Clone, Copy, Debug)]
struct AccumulatorState<F> {
    u: F,
    w: F,
}

#[derive(Clone, Debug)]
pub struct SecurityValidatorAccumulator<F> {
    inner: Weak<Mutex<AccumulatorState<F>>>,
}

impl<F: Field> SecurityValidatorAccumulator<F> {
    fn compute_dot_product_contribution(a: Replicated<F>, b: Replicated<F>) -> F {
        (a.left() + a.right()) * (b.left() + b.right()) - a.right() * b.right()
    }

    /// ## Panics
    /// Will panic if the mutex is poisoned
    pub fn accumulate_macs(
        &self,
        prss: &Arc<IndexedSharedRandomness>,
        record_id: RecordId,
        input: MaliciousReplicated<F>,
    ) {
        let random_constant = prss.generate_replicated(record_id);

        let u_contribution = Self::compute_dot_product_contribution(random_constant, input.rx());
        let w_contribution = Self::compute_dot_product_contribution(random_constant, input.x());

        let arc_mutex = self.inner.upgrade().unwrap();
        // LOCK BEGIN
        let mut accumulator_state = arc_mutex.lock().unwrap();

        accumulator_state.u += u_contribution;
        accumulator_state.w += w_contribution;
        // LOCK END
    }
}

#[allow(dead_code)]
pub struct SecurityValidator<F> {
    r_share: Replicated<F>,
    u_and_w: Arc<Mutex<AccumulatorState<F>>>,
}

impl<F: Field> SecurityValidator<F> {
    #[must_use]
    #[allow(clippy::needless_pass_by_value)]
    pub fn new(ctx: ProtocolContext<'_, F>) -> SecurityValidator<F> {
        let prss = ctx.prss();

        let r_share = prss.generate_replicated(RECORD_0);

        let state = AccumulatorState {
            u: prss.zero(RECORD_1),
            w: prss.zero(RECORD_2),
        };

        SecurityValidator {
            r_share,
            u_and_w: Arc::new(Mutex::new(state)),
        }
    }

    pub fn accumulator(&self) -> SecurityValidatorAccumulator<F> {
        SecurityValidatorAccumulator {
            inner: Arc::downgrade(&self.u_and_w),
        }
    }

    pub fn r_share(&self) -> Replicated<F> {
        self.r_share
    }

    /// ## Errors
    /// If the two information theoretic MACs are not equal (after multiplying by `r`), this indicates that one of the parties
    /// must have launched an additive attack. At this point the honest parties should abort the protocol. This method throws an
    /// error in such a case.
    /// TODO: add a "Drop Guard"
    ///
    /// ## Panics
    /// Will panic if the mutex is poisoned
    #[allow(clippy::await_holding_lock)]
    pub async fn validate(self, ctx: ProtocolContext<'_, F>) -> Result<(), BoxError> {
        // send our `u_i+1` value to the helper on the right
        let channel = ctx.mesh();
        let helper_right = ctx.role().peer(Direction::Right);
        let helper_left = ctx.role().peer(Direction::Left);

        let state = self.u_and_w.lock().unwrap();
        try_join(
            channel.send(helper_right, RECORD_0, state.u),
            channel.send(helper_right, RECORD_1, state.w),
        )
        .await?;

        // receive `u_i` value from helper to the left
        let (u_left, w_left): (F, F) = try_join(
            channel.receive(helper_left, RECORD_0),
            channel.receive(helper_left, RECORD_1),
        )
        .await?;

        let u_share = Replicated::new(u_left, state.u);
        let w_share = Replicated::new(w_left, state.w);

        // This should probably be done in parallel with the futures above
        let r = reveal(ctx.narrow(&Step::RevealR), RECORD_0, self.r_share).await?;
        let t = u_share - (w_share * r);

        let is_valid = check_zero(ctx.narrow(&Step::CheckZero), RECORD_0, t).await?;

        if is_valid {
            Ok(())
        } else {
            Err(Box::new(Error::MaliciousSecurityCheckFailed))
        }
    }
}

#[cfg(test)]
pub mod tests {
    use crate::error::BoxError;
    use crate::ff::Fp31;
    use crate::protocol::{
        malicious::{SecurityValidator, Step},
        QueryId, RecordId,
    };
    use crate::secret_sharing::{MaliciousReplicated, Replicated};
    use crate::test_fixture::{logging, make_contexts, make_world, share, TestWorld};
    use futures::future::{try_join, try_join_all};
    use proptest::prelude::Rng;

    /// This is the simplest arithmetic circuit that allows us to test all of the pieces of this validator
    /// A -
    ///     \
    ///      Mult_Gate -> A*B
    ///     /
    /// B -
    ///
    /// This circuit has two inputs, A and B. These two inputs are multiplied together. That's it.
    ///
    /// To achieve malicious security, the entire circuit must be run twice, once with the original inputs,
    /// and once with all the inputs times a random, secret-shared value `r`. Two information theoretic MACs
    /// are updated; once for each input, and once for each multiplication. At the end of the circuit, these
    /// MACs are compared. If any helper deviated from the protocol, chances are that the MACs will not match up.
    /// There is a small chance of failure which is `2 / |F|`, where `|F|` is the cardinality of the prime field.
    #[tokio::test]
    async fn simplest_circuit() -> Result<(), BoxError> {
        logging::setup();

        let world: TestWorld = make_world(QueryId);
        let context = make_contexts(&world);
        let mut rng = rand::thread_rng();

        let a = Fp31::from(rng.gen::<u128>());
        let b = Fp31::from(rng.gen::<u128>());

        let a_shares = share(a, &mut rng);
        let b_shares = share(b, &mut rng);

        let futures = (0..3).into_iter().zip(context).map(|(i, ctx)| async move {
            let v = SecurityValidator::new(ctx.narrow("SecurityValidatorInit"));
            let acc = v.accumulator();
            let r_share = v.r_share();

            let a_ctx = ctx.narrow("1");
            let b_ctx = ctx.narrow("2");

            let (ra, rb) = try_join(
                a_ctx
                    .narrow("input")
                    .multiply(RecordId::from(0_u32))
                    .await
                    .execute(a_shares[i], r_share),
                b_ctx
                    .narrow("input")
<<<<<<< HEAD
                    .multiply(RecordId::from(0))
=======
                    .multiply(RecordId::from(1_u32))
>>>>>>> 5d4b6cac
                    .await
                    .execute(b_shares[i], r_share),
            )
            .await?;

            let a_malicious = MaliciousReplicated::new(a_shares[i], ra);
            let b_malicious = MaliciousReplicated::new(b_shares[i], rb);

            acc.accumulate_macs(
                &a_ctx.narrow(&Step::ValidateInput).prss(),
                RecordId::from(0_u32),
                a_malicious,
            );
            acc.accumulate_macs(
                &b_ctx.narrow(&Step::ValidateInput).prss(),
<<<<<<< HEAD
                RecordId::from(0),
=======
                RecordId::from(1_u32),
>>>>>>> 5d4b6cac
                b_malicious,
            );

            let (ab, rab) = try_join(
                a_ctx
                    .narrow("SingleMult")
                    .multiply(RecordId::from(0_u32))
                    .await
                    .execute(a_shares[i], b_shares[i]),
                a_ctx
                    .narrow("DoubleMult")
<<<<<<< HEAD
                    .multiply(RecordId::from(0))
=======
                    .multiply(RecordId::from(1_u32))
>>>>>>> 5d4b6cac
                    .await
                    .execute(ra, b_shares[i]),
            )
            .await?;

            acc.accumulate_macs(
                &a_ctx.narrow(&Step::ValidateMultiplySubstep).prss(),
                RecordId::from(0_u32),
                MaliciousReplicated::new(ab, rab),
            );

            v.validate(ctx.narrow("SecurityValidatorValidate")).await
        });

        try_join_all(futures).await?;

        Ok(())
    }

    /// This is a big more complex arithmetic circuit that tests the validator a bit more thoroughly
    /// input1   -
    ///              input1 * input2
    /// input2   -
    ///              input2 * input3
    /// input3   -
    /// ...
    /// input98  -
    ///              input98 * input99
    /// input99  -
    ///              input99 * input100
    /// input100 -
    ///
    /// This circuit has 100 inputs. Each input is multiplied with the adjacent inputs to produce 99 outputs.
    ///
    /// To achieve malicious security, the entire circuit must be run twice, once with the original inputs,
    /// and once with all the inputs times a random, secret-shared value `r`. Two information theoretic MACs
    /// are updated; once for each input, and once for each multiplication. At the end of the circuit, these
    /// MACs are compared. If any helper deviated from the protocol, chances are that the MACs will not match up.
    /// There is a small chance of failure which is `2 / |F|`, where `|F|` is the cardinality of the prime field.
    #[tokio::test]
    async fn test_complex_circuit() -> Result<(), BoxError> {
        logging::setup();

        let world: TestWorld = make_world(QueryId);
        let context = make_contexts(&world);
        let mut rng = rand::thread_rng();

        let mut shared_inputs = [
            Vec::with_capacity(100),
            Vec::with_capacity(100),
            Vec::with_capacity(100),
        ];
        for _ in 0..100 {
            let x = Fp31::from(rng.gen::<u128>());
            let x_shared = share(x, &mut rng);
            shared_inputs[0].push(x_shared[0]);
            shared_inputs[1].push(x_shared[1]);
            shared_inputs[2].push(x_shared[2]);
        }

        let futures =
            context
                .into_iter()
                .zip(shared_inputs)
                .map(|(ctx, input_shares)| async move {
                    let v = SecurityValidator::new(ctx.narrow("SecurityValidatorInit"));
                    let acc = v.accumulator();

                    let mut row_narrowed_contexts = Vec::with_capacity(100);
                    for i in 0..100 {
                        row_narrowed_contexts.push(ctx.narrow(&format!("row {}", i)));
                    }

                    let r_share = v.r_share();

                    let rx_values: Vec<Replicated<Fp31>> = try_join_all(
                        input_shares
                            .iter()
                            .zip(row_narrowed_contexts.iter())
                            .enumerate()
                            .map(|(_i, (x, ctx))| async move {
                                ctx.narrow("mult")
                                    .multiply(RecordId::from(0))
                                    .await
                                    .execute(*x, r_share)
                                    .await
                            }),
                    )
                    .await?;

                    let _ = input_shares.iter().zip(rx_values.iter()).enumerate().map(
                        |(i, (x, rx))| {
                            acc.accumulate_macs(
                                &ctx.narrow(&Step::ValidateInput).prss(),
                                RecordId::from(u32::try_from(i).unwrap()),
                                MaliciousReplicated::new(*x, *rx),
                            );
                        },
                    );

                    let (ab_outputs, double_check_outputs) = try_join(
                        try_join_all(
                            input_shares
                                .iter()
                                .zip(input_shares.iter().skip(1))
                                .zip(row_narrowed_contexts.iter())
                                .enumerate()
                                .map(|(_i, ((a, b), ctx))| async move {
                                    ctx.narrow("SingleMult")
                                        .multiply(RecordId::from(0))
                                        .await
                                        .execute(*a, *b)
                                        .await
                                }),
                        ),
                        try_join_all(
                            input_shares
                                .iter()
                                .zip(rx_values.iter().skip(1))
                                .zip(row_narrowed_contexts.iter())
                                .enumerate()
                                .map(|(_i, ((a, rb), ctx))| async move {
                                    ctx.narrow("DoubleMult")
                                        .multiply(RecordId::from(0))
                                        .await
                                        .execute(*a, *rb)
                                        .await
                                }),
                        ),
                    )
                    .await?;

                    let _ = ab_outputs
                        .iter()
                        .zip(double_check_outputs.iter())
                        .enumerate()
                        .map(|(i, (ab, rab))| {
                            acc.accumulate_macs(
                                &ctx.narrow(&Step::ValidateMultiplySubstep).prss(),
                                RecordId::from(u32::try_from(i).unwrap()),
                                MaliciousReplicated::new(*ab, *rab),
                            );
                        });

                    v.validate(ctx.narrow("SecurityValidatorValidate")).await
                });

        try_join_all(futures).await?;

        Ok(())
    }
}<|MERGE_RESOLUTION|>--- conflicted
+++ resolved
@@ -250,11 +250,7 @@
                     .execute(a_shares[i], r_share),
                 b_ctx
                     .narrow("input")
-<<<<<<< HEAD
-                    .multiply(RecordId::from(0))
-=======
-                    .multiply(RecordId::from(1_u32))
->>>>>>> 5d4b6cac
+                    .multiply(RecordId::from(0_u32))
                     .await
                     .execute(b_shares[i], r_share),
             )
@@ -270,11 +266,7 @@
             );
             acc.accumulate_macs(
                 &b_ctx.narrow(&Step::ValidateInput).prss(),
-<<<<<<< HEAD
-                RecordId::from(0),
-=======
-                RecordId::from(1_u32),
->>>>>>> 5d4b6cac
+                RecordId::from(0_u32),
                 b_malicious,
             );
 
@@ -286,11 +278,7 @@
                     .execute(a_shares[i], b_shares[i]),
                 a_ctx
                     .narrow("DoubleMult")
-<<<<<<< HEAD
-                    .multiply(RecordId::from(0))
-=======
-                    .multiply(RecordId::from(1_u32))
->>>>>>> 5d4b6cac
+                    .multiply(RecordId::from(0_u32))
                     .await
                     .execute(ra, b_shares[i]),
             )
@@ -373,7 +361,7 @@
                             .enumerate()
                             .map(|(_i, (x, ctx))| async move {
                                 ctx.narrow("mult")
-                                    .multiply(RecordId::from(0))
+                                    .multiply(RecordId::from(0_u32))
                                     .await
                                     .execute(*x, r_share)
                                     .await
@@ -400,7 +388,7 @@
                                 .enumerate()
                                 .map(|(_i, ((a, b), ctx))| async move {
                                     ctx.narrow("SingleMult")
-                                        .multiply(RecordId::from(0))
+                                        .multiply(RecordId::from(0_u32))
                                         .await
                                         .execute(*a, *b)
                                         .await
@@ -414,7 +402,7 @@
                                 .enumerate()
                                 .map(|(_i, ((a, rb), ctx))| async move {
                                     ctx.narrow("DoubleMult")
-                                        .multiply(RecordId::from(0))
+                                        .multiply(RecordId::from(0_u32))
                                         .await
                                         .execute(*a, *rb)
                                         .await
