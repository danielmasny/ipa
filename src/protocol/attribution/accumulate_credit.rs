--- conflicted
+++ resolved
@@ -205,19 +205,6 @@
     Ok(b)
 }
 
-<<<<<<< HEAD
-#[cfg(feature = "test-fixture")]
-pub use test_input::AttributionTestInput;
-
-#[cfg(feature = "test-fixture")]
-mod test_input {
-    use crate::ff::{Field, Fp31};
-    use crate::protocol::attribution::AttributionInputRow;
-    use crate::rand::Rng;
-    use crate::secret_sharing::{IntoShares, Replicated};
-    use crate::test_fixture::Reconstruct;
-    use rand::distributions::{Distribution, Standard};
-=======
 #[cfg(test)]
 pub mod input {
     use crate::ff::{Field, Fp31};
@@ -226,7 +213,6 @@
     use crate::test_fixture::Reconstruct;
     use rand::distributions::{Distribution, Standard};
     use rand::Rng;
->>>>>>> 3c447eef
 
     #[derive(Clone, Debug, PartialEq, Eq)]
     pub struct AttributionTestInput<F>(pub [F; 4]);
@@ -329,11 +315,7 @@
 
 #[cfg(all(test, not(feature = "shuttle")))]
 pub(crate) mod tests {
-<<<<<<< HEAD
-    use crate::protocol::attribution::accumulate_credit::AttributionTestInput;
-=======
     use crate::protocol::attribution::accumulate_credit::input::AttributionTestInput;
->>>>>>> 3c447eef
     use crate::protocol::sort::apply_sort::shuffle::Resharable;
     use crate::rand::{thread_rng, Rng};
     use crate::{
