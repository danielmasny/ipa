use super::{
    compute_b_bit, compute_stop_bit, AggregateCreditOutputRow, CappedCreditsWithAggregationBit,
    CreditCappingOutputRow, InteractionPatternStep,
};
use crate::error::Error;
use crate::ff::Field;
use crate::helpers::Role;
use crate::protocol::attribution::AttributionResharableStep::{
    AggregationBit, BreakdownKey, Credit, HelperBit,
};
use crate::protocol::basics::SecureMul;
use crate::protocol::boolean::{random_bits_generator::RandomBitsGenerator, BitDecomposition};
use crate::protocol::context::{Context, SemiHonestContext};
use crate::protocol::modulus_conversion::transpose;
use crate::protocol::sort::apply_sort::apply_sort_permutation;
use crate::protocol::sort::apply_sort::shuffle::Resharable;
use crate::protocol::sort::generate_permutation::generate_permutation_and_reveal_shuffled;
use crate::protocol::{RecordId, Substep};
use crate::secret_sharing::Replicated;
use async_trait::async_trait;
use futures::future::{try_join, try_join_all};
use std::iter::repeat;

#[async_trait]
impl<F: Field> Resharable<F> for CappedCreditsWithAggregationBit<F>
where
    F: Sized,
{
    type Share = Replicated<F>;

    async fn reshare<C>(&self, ctx: C, record_id: RecordId, to_helper: Role) -> Result<Self, Error>
    where
        C: Context<F, Share = <Self as Resharable<F>>::Share> + Send,
    {
        let f_helper_bit = ctx
            .narrow(&HelperBit)
            .reshare(&self.helper_bit, record_id, to_helper);
        let f_aggregation_bit =
            ctx.narrow(&AggregationBit)
                .reshare(&self.aggregation_bit, record_id, to_helper);
        let f_breakdown_key =
            ctx.narrow(&BreakdownKey)
                .reshare(&self.breakdown_key, record_id, to_helper);
        let f_value = ctx
            .narrow(&Credit)
            .reshare(&self.credit, record_id, to_helper);

        let mut outputs =
            try_join_all([f_helper_bit, f_aggregation_bit, f_breakdown_key, f_value]).await?;

        Ok(CappedCreditsWithAggregationBit {
            helper_bit: outputs.remove(0),
            aggregation_bit: outputs.remove(0),
            breakdown_key: outputs.remove(0),
            credit: outputs.remove(0),
        })
    }
}

/// Aggregation step for Oblivious Attribution protocol.
/// # Panics
/// It probably won't
///
/// # Errors
/// propagates errors from multiplications
pub async fn aggregate_credit<F: Field>(
    ctx: SemiHonestContext<'_, F>,
    capped_credits: &[CreditCappingOutputRow<F>],
    max_breakdown_key: u128,
) -> Result<Vec<AggregateCreditOutputRow<F>>, Error> {
    let one = ctx.share_of_one();

    //
    // 1. Add aggregation bits and new rows per unique breakdown_key
    //
    let capped_credits_with_aggregation_bits =
        add_aggregation_bits_and_breakdown_keys(&ctx, capped_credits, max_breakdown_key);

    //
    // 2. Sort by `breakdown_key`. Rows with `aggregation_bit` = 0 must
    // precede all other rows in the input. (done in the previous step).
    //
    let sorted_input = sort_by_breakdown_key(
        ctx.narrow(&Step::SortByBreakdownKeyAndAttributionBit),
        &capped_credits_with_aggregation_bits,
        max_breakdown_key,
    )
    .await?;

    //
    // 3. Aggregate by parallel prefix sum of credits per breakdown_key
    //
    //     b = current.stop_bit * successor.helper_bit;
    //     new_credit[current_index] = current.credit + b * successor.credit;
    //     new_stop_bit[current_index] = b * successor.stop_bit;
    //
    let num_rows = sorted_input.len();
    let mut stop_bits = repeat(one.clone()).take(num_rows).collect::<Vec<_>>();

    let mut credits = sorted_input
        .iter()
        .map(|x| x.credit.clone())
        .collect::<Vec<_>>();

    for (depth, step_size) in std::iter::successors(Some(1_usize), |prev| prev.checked_mul(2))
        .take_while(|&v| v < num_rows)
        .enumerate()
    {
        let end = num_rows - step_size;
        let c = ctx.narrow(&InteractionPatternStep::from(depth));
        let mut futures = Vec::with_capacity(end as usize);

        for i in 0..end {
            let c = c.clone();
            let record_id = RecordId::from(i);
            let sibling_helper_bit = &sorted_input[i + step_size].helper_bit;
            let current_stop_bit = &stop_bits[i];
            let sibling_stop_bit = &stop_bits[i + step_size];
            let sibling_credit = &credits[i + step_size];
            futures.push(async move {
                let b = compute_b_bit(
                    c.narrow(&Step::ComputeBBit),
                    record_id,
                    current_stop_bit,
                    sibling_helper_bit,
                    depth == 0,
                )
                .await?;

                try_join(
                    c.narrow(&Step::AggregateCreditBTimesSuccessorCredit)
                        .multiply(record_id, &b, sibling_credit),
                    compute_stop_bit(
                        c.narrow(&Step::ComputeStopBit),
                        record_id,
                        &b,
                        sibling_stop_bit,
                        depth == 0,
                    ),
                )
                .await
            });
        }

        let results = try_join_all(futures).await?;

        results
            .into_iter()
            .enumerate()
            .for_each(|(i, (credit, stop_bit))| {
                credits[i] += &credit;
                stop_bits[i] = stop_bit;
            });
    }

    // Prepare the sidecar for sorting
    let aggregated_credits = sorted_input
        .iter()
        .enumerate()
        .map(|(i, x)| CappedCreditsWithAggregationBit {
            helper_bit: x.helper_bit.clone(),
            aggregation_bit: x.aggregation_bit.clone(),
            breakdown_key: x.breakdown_key.clone(),
            credit: credits[i].clone(),
        })
        .collect::<Vec<_>>();

    //
    // 4. Sort by `aggregation_bit`
    //
    let sorted_output =
        sort_by_aggregation_bit(ctx.narrow(&Step::SortByAttributionBit), &aggregated_credits)
            .await?;

    // Take the first k elements, where k is the amount of breakdown keys.
    let result = sorted_output
        .iter()
        .take(max_breakdown_key.try_into().unwrap())
        .map(|x| AggregateCreditOutputRow {
            breakdown_key: x.breakdown_key.clone(),
            credit: x.credit.clone(),
        })
        .collect::<Vec<_>>();

    Ok(result)
}

fn add_aggregation_bits_and_breakdown_keys<F: Field>(
    ctx: &SemiHonestContext<'_, F>,
    capped_credits: &[CreditCappingOutputRow<F>],
    max_breakdown_key: u128,
) -> Vec<CappedCreditsWithAggregationBit<F>> {
    let zero = Replicated::ZERO;
    let one = ctx.share_of_one();

    // Unique breakdown_key values with all other fields initialized with 0's.
    // Since we cannot see the actual breakdown key values, we'll need to
    // append all possible values. For now, we assume breakdown_key is in the
    // range of (0..MAX_BREAKDOWN_KEY).
    let mut unique_breakdown_keys = (0..max_breakdown_key)
        .map(|i| CappedCreditsWithAggregationBit {
            helper_bit: zero.clone(),
            aggregation_bit: zero.clone(),
            breakdown_key: Replicated::from_scalar(ctx.role(), F::from(i)),
            credit: zero.clone(),
        })
        .collect::<Vec<_>>();

    // Add aggregation bits and initialize with 1's.
    unique_breakdown_keys.append(
        &mut capped_credits
            .iter()
            .map(|x| CappedCreditsWithAggregationBit {
                helper_bit: one.clone(),
                aggregation_bit: one.clone(),
                breakdown_key: x.breakdown_key.clone(),
                credit: x.credit.clone(),
            })
            .collect::<Vec<_>>(),
    );

    unique_breakdown_keys
}

<<<<<<< HEAD
/// Transpose rows of bits into bits of rows
///
/// input:
/// `[`
///     `[ row[0].bit0, row[0].bit1, ..., row[0].bit31 ]`,
///     `[ row[1].bit0, row[1].bit1, ..., row[1].bit31 ]`,
///     ...
///     `[ row[n].bit0, row[n].bit1, ..., row[n].bit31 ]`,
///  `]`
///
/// output:
/// `[`
///     `[ row[0].bit0, row[1].bit0, ..., row[n].bit0 ]`,
///     `[ row[0].bit1, row[1].bit1, ..., row[n].bit1 ]`,
///     ...
///     `[ row[0].bit31, row[1].bit31, ..., row[n].bit31 ]`,
/// `]`
fn transpose<F: Field>(input: &[Vec<Replicated<F>>]) -> Vec<Vec<Replicated<F>>> {
    (0..input[0].len())
        .map(|i| input.iter().map(|b| b[i].clone()).collect::<Vec<_>>())
        .collect::<Vec<_>>()
}

=======
>>>>>>> beb4cca0
async fn bit_decompose_breakdown_key<F: Field>(
    ctx: SemiHonestContext<'_, F>,
    input: &[CappedCreditsWithAggregationBit<F>],
) -> Result<Vec<Vec<Replicated<F>>>, Error> {
    let random_bits_generator = RandomBitsGenerator::new();
    try_join_all(
        input
            .iter()
            .zip(repeat(ctx))
            .enumerate()
            .map(|(i, (x, c))| {
                let rbg = random_bits_generator.clone();
                async move {
                    BitDecomposition::execute(c, RecordId::from(i), rbg, &x.breakdown_key).await
                }
            })
            .collect::<Vec<_>>(),
    )
    .await
}

async fn sort_by_breakdown_key<F: Field>(
    ctx: SemiHonestContext<'_, F>,
    input: &[CappedCreditsWithAggregationBit<F>],
    max_breakdown_key: u128,
) -> Result<Vec<CappedCreditsWithAggregationBit<F>>, Error> {
    // TODO: Change breakdown_keys to use XorReplicated to avoid bit-decomposition calls
    let breakdown_keys = transpose(
        &bit_decompose_breakdown_key(ctx.narrow(&Step::BitDecomposeBreakdownKey), input).await?,
    );

    // We only need to run a radix sort on the bits used by all possible
    // breakdown key values.
    let valid_bits_count = u128::BITS - (max_breakdown_key - 1).leading_zeros();

    let sort_permutation = generate_permutation_and_reveal_shuffled(
        ctx.narrow(&Step::GeneratePermutationByBreakdownKey),
        &breakdown_keys[..valid_bits_count as usize],
        valid_bits_count,
    )
    .await?;

    apply_sort_permutation(
        ctx.narrow(&Step::ApplyPermutationOnBreakdownKey),
        input.to_vec(),
        &sort_permutation,
    )
    .await
}

async fn sort_by_aggregation_bit<F: Field>(
    ctx: SemiHonestContext<'_, F>,
    input: &[CappedCreditsWithAggregationBit<F>],
) -> Result<Vec<CappedCreditsWithAggregationBit<F>>, Error> {
    // Since aggregation_bit is a 1-bit share of 1 or 0, we'll just extract the
    // field and wrap it in another vector.
    let aggregation_bits = &[input
        .iter()
        .map(|x| x.aggregation_bit.clone())
        .collect::<Vec<_>>()];

    let sort_permutation = generate_permutation_and_reveal_shuffled(
        ctx.narrow(&Step::GeneratePermutationByAttributionBit),
        aggregation_bits,
        1,
    )
    .await?;

    apply_sort_permutation(
        ctx.narrow(&Step::ApplyPermutationOnAttributionBit),
        input.to_vec(),
        &sort_permutation,
    )
    .await
}

#[derive(Debug, Clone, Copy, PartialEq, Eq, Hash)]
enum Step {
    ComputeBBit,
    ComputeStopBit,
    SortByBreakdownKeyAndAttributionBit,
    SortByAttributionBit,
    AggregateCreditBTimesSuccessorCredit,
    BitDecomposeBreakdownKey,
    GeneratePermutationByBreakdownKey,
    ApplyPermutationOnBreakdownKey,
    GeneratePermutationByAttributionBit,
    ApplyPermutationOnAttributionBit,
}

impl Substep for Step {}

impl AsRef<str> for Step {
    fn as_ref(&self) -> &str {
        match self {
            Self::ComputeBBit => "compute_b_bit",
            Self::ComputeStopBit => "compute_stop_bit",
            Self::SortByBreakdownKeyAndAttributionBit => "sort_by_breakdown_key_and_attribution",
            Self::SortByAttributionBit => "sort_by_attribution_bit",
            Self::AggregateCreditBTimesSuccessorCredit => {
                "aggregate_credit_b_times_successor_credit"
            }
            Self::BitDecomposeBreakdownKey => "bit_decompose_breakdown_key",
            Self::GeneratePermutationByBreakdownKey => "generate_permutation_by_breakdown_key",
            Self::ApplyPermutationOnBreakdownKey => "apply_permutation_by_breakdown_key",
            Self::GeneratePermutationByAttributionBit => "apply_permutation_by_attribution_bit",
            Self::ApplyPermutationOnAttributionBit => "apply_permutation_on_attribution_bit",
        }
    }
}

#[cfg(all(test, not(feature = "shuttle")))]
pub(crate) mod tests {
    use super::super::tests::{BD, H};
    use super::{aggregate_credit, sort_by_breakdown_key};
    use crate::ff::{Field, Fp31};
    use crate::protocol::attribution::accumulate_credit::tests::AttributionTestInput;
    use crate::protocol::attribution::{
        AggregateCreditOutputRow, CappedCreditsWithAggregationBit, CreditCappingOutputRow,
    };
    use crate::protocol::QueryId;
    use crate::rand::Rng;
    use crate::secret_sharing::Replicated;
    use crate::test_fixture::{IntoShares, Reconstruct, Runner, TestWorld};
    use rand::{distributions::Standard, prelude::Distribution};

    // TODO: There are now too many xxxInputRow and yyyOutputRow. Combine them into one
    impl<F> IntoShares<CreditCappingOutputRow<F>> for AttributionTestInput<F>
    where
        F: Field + IntoShares<Replicated<F>>,
        Standard: Distribution<F>,
    {
        fn share_with<R: Rng>(self, rng: &mut R) -> [CreditCappingOutputRow<F>; 3] {
            let [b0, b1, b2] = self.0[1].share_with(rng);
            let [c0, c1, c2] = self.0[2].share_with(rng);
            [
                CreditCappingOutputRow {
                    breakdown_key: b0,
                    credit: c0,
                },
                CreditCappingOutputRow {
                    breakdown_key: b1,
                    credit: c1,
                },
                CreditCappingOutputRow {
                    breakdown_key: b2,
                    credit: c2,
                },
            ]
        }
    }

    impl<F: Field> Reconstruct<AttributionTestInput<F>> for [AggregateCreditOutputRow<F>; 3] {
        fn reconstruct(&self) -> AttributionTestInput<F> {
            [&self[0], &self[1], &self[2]].reconstruct()
        }
    }

    impl<F: Field> Reconstruct<AttributionTestInput<F>> for [&AggregateCreditOutputRow<F>; 3] {
        fn reconstruct(&self) -> AttributionTestInput<F> {
            let s0 = &self[0];
            let s1 = &self[1];
            let s2 = &self[2];

            let breakdown_key =
                (&s0.breakdown_key, &s1.breakdown_key, &s2.breakdown_key).reconstruct();
            let credit = (&s0.credit, &s1.credit, &s2.credit).reconstruct();

            AttributionTestInput([breakdown_key, credit, F::ZERO, F::ZERO])
        }
    }

    impl<F> IntoShares<CappedCreditsWithAggregationBit<F>> for AttributionTestInput<F>
    where
        F: Field + IntoShares<Replicated<F>>,
        Standard: Distribution<F>,
    {
        fn share_with<R: Rng>(self, rng: &mut R) -> [CappedCreditsWithAggregationBit<F>; 3] {
            let [a0, a1, a2] = self.0[0].share_with(rng);
            let [b0, b1, b2] = self.0[1].share_with(rng);
            let [c0, c1, c2] = self.0[2].share_with(rng);
            let [d0, d1, d2] = self.0[3].share_with(rng);
            [
                CappedCreditsWithAggregationBit {
                    helper_bit: a0,
                    breakdown_key: b0,
                    credit: c0,
                    aggregation_bit: d0,
                },
                CappedCreditsWithAggregationBit {
                    helper_bit: a1,
                    breakdown_key: b1,
                    credit: c1,
                    aggregation_bit: d1,
                },
                CappedCreditsWithAggregationBit {
                    helper_bit: a2,
                    breakdown_key: b2,
                    credit: c2,
                    aggregation_bit: d2,
                },
            ]
        }
    }

    impl<F: Field> Reconstruct<AttributionTestInput<F>> for [CappedCreditsWithAggregationBit<F>; 3] {
        fn reconstruct(&self) -> AttributionTestInput<F> {
            [&self[0], &self[1], &self[2]].reconstruct()
        }
    }

    impl<F: Field> Reconstruct<AttributionTestInput<F>> for [&CappedCreditsWithAggregationBit<F>; 3] {
        fn reconstruct(&self) -> AttributionTestInput<F> {
            let s0 = &self[0];
            let s1 = &self[1];
            let s2 = &self[2];

            let helper_bit = (&s0.helper_bit, &s1.helper_bit, &s2.helper_bit).reconstruct();

            let breakdown_key =
                (&s0.breakdown_key, &s1.breakdown_key, &s2.breakdown_key).reconstruct();
            let credit = (&s0.credit, &s1.credit, &s2.credit).reconstruct();

            let aggregation_bit = (
                &s0.aggregation_bit,
                &s1.aggregation_bit,
                &s2.aggregation_bit,
            )
                .reconstruct();

            AttributionTestInput([helper_bit, breakdown_key, credit, aggregation_bit])
        }
    }

    #[tokio::test]
    pub async fn aggregate() {
        const RAW_INPUT: &[[u128; 3]; 19] = &[
            // helper_bit, breakdown_key, credit
            [H[0], BD[3], 0],
            [H[0], BD[4], 0],
            [H[1], BD[4], 18],
            [H[1], BD[0], 0],
            [H[1], BD[0], 0],
            [H[1], BD[0], 0],
            [H[1], BD[0], 0],
            [H[1], BD[0], 0],
            [H[0], BD[1], 0],
            [H[0], BD[0], 0],
            [H[0], BD[2], 2],
            [H[1], BD[0], 0],
            [H[1], BD[0], 0],
            [H[1], BD[2], 0],
            [H[1], BD[2], 10],
            [H[1], BD[0], 0],
            [H[1], BD[0], 0],
            [H[1], BD[5], 6],
            [H[1], BD[0], 0],
        ];
        const EXPECTED: &[[u128; 2]] = &[
            [0, 0],
            [1, 0],
            [2, 12],
            [3, 0],
            [4, 18],
            [5, 6],
            [6, 0],
            [7, 0],
        ];

        let input = RAW_INPUT.map(|x| {
            AttributionTestInput([
                Fp31::from(x[0]),
                Fp31::from(x[1]),
                Fp31::from(x[2]),
                Fp31::ZERO,
            ])
        });

        let world = TestWorld::new(QueryId);
        let result = world
            .semi_honest(input, |ctx, share| async move {
                aggregate_credit(ctx, &share, 8).await.unwrap()
            })
            .await
            .reconstruct();

        assert_eq!(EXPECTED.len(), result.len());

        for (i, expected) in EXPECTED.iter().enumerate() {
            // Each element in the `result` is a general purpose `[F; 4]`.
            // For this test case, the first two elements are `breakdown_key`
            // and `credit` as defined by the implementation of `Reconstruct`
            // for `[AggregateCreditOutputRow<F>; 3]`.
            let result = result[i].0.map(|x| x.as_u128());
            assert_eq!(*expected, [result[0], result[1]]);
        }
    }

    #[tokio::test]
    pub async fn sort() {
        // Result from CreditCapping, plus AggregateCredit pre-processing
        const RAW_INPUT: &[[u128; 4]; 27] = &[
            // helper_bit, breakdown_key, credit, aggregation_bit

            // AggregateCredit protocol inserts unique breakdown_keys with all
            // other fields with 0.
            [H[0], BD[0], 0, 0],
            [H[0], BD[1], 0, 0],
            [H[0], BD[2], 0, 0],
            [H[0], BD[3], 0, 0],
            [H[0], BD[4], 0, 0],
            [H[0], BD[5], 0, 0],
            [H[0], BD[6], 0, 0],
            [H[0], BD[7], 0, 0],
            // AggregateCredit protocol initializes helper_bits with 1 for all input rows.
            [H[1], BD[3], 0, 1],
            [H[1], BD[4], 0, 1],
            [H[1], BD[4], 18, 1],
            [H[1], BD[0], 0, 1],
            [H[1], BD[0], 0, 1],
            [H[1], BD[0], 0, 1],
            [H[1], BD[0], 0, 1],
            [H[1], BD[0], 0, 1],
            [H[1], BD[1], 0, 1],
            [H[1], BD[0], 0, 1],
            [H[1], BD[2], 2, 1],
            [H[1], BD[0], 0, 1],
            [H[1], BD[0], 0, 1],
            [H[1], BD[2], 0, 1],
            [H[1], BD[2], 10, 1],
            [H[1], BD[0], 0, 1],
            [H[1], BD[0], 0, 1],
            [H[1], BD[5], 6, 1],
            [H[1], BD[0], 0, 1],
        ];

        // sorted by aggregation_bit, then by breakdown_key
        const EXPECTED: &[[u128; 4]; 27] = &[
            // breakdown_key 0
            [H[0], BD[0], 0, 0],
            [H[1], BD[0], 0, 1],
            [H[1], BD[0], 0, 1],
            [H[1], BD[0], 0, 1],
            [H[1], BD[0], 0, 1],
            [H[1], BD[0], 0, 1],
            [H[1], BD[0], 0, 1],
            [H[1], BD[0], 0, 1],
            [H[1], BD[0], 0, 1],
            [H[1], BD[0], 0, 1],
            [H[1], BD[0], 0, 1],
            [H[1], BD[0], 0, 1],
            // breakdown_key 1
            [H[0], BD[1], 0, 0],
            [H[1], BD[1], 0, 1],
            // breakdown_key 2
            [H[0], BD[2], 0, 0],
            [H[1], BD[2], 2, 1],
            [H[1], BD[2], 0, 1],
            [H[1], BD[2], 10, 1],
            // breakdown_key 3
            [H[0], BD[3], 0, 0],
            [H[1], BD[3], 0, 1],
            // breakdown_key 4
            [H[0], BD[4], 0, 0],
            [H[1], BD[4], 0, 1],
            [H[1], BD[4], 18, 1],
            // breakdown_key 5
            [H[0], BD[5], 0, 0],
            [H[1], BD[5], 6, 1],
            // breakdown_key 6
            [H[0], BD[6], 0, 0],
            // breakdown_key 7
            [H[0], BD[7], 0, 0],
        ];

        let input = RAW_INPUT.map(|x| {
            AttributionTestInput([
                Fp31::from(x[0]),
                Fp31::from(x[1]),
                Fp31::from(x[2]),
                Fp31::from(x[3]),
            ])
        });

        let world = TestWorld::new(QueryId);
        let result = world
            .semi_honest(input, |ctx, share| async move {
                sort_by_breakdown_key(ctx, &share, 8).await.unwrap()
            })
            .await
            .reconstruct();

        assert_eq!(RAW_INPUT.len(), result.len());

        for (i, expected) in EXPECTED.iter().enumerate() {
            assert_eq!(*expected, result[i].0.map(|x| x.as_u128()));
        }
    }
}<|MERGE_RESOLUTION|>--- conflicted
+++ resolved
@@ -222,32 +222,6 @@
     unique_breakdown_keys
 }
 
-<<<<<<< HEAD
-/// Transpose rows of bits into bits of rows
-///
-/// input:
-/// `[`
-///     `[ row[0].bit0, row[0].bit1, ..., row[0].bit31 ]`,
-///     `[ row[1].bit0, row[1].bit1, ..., row[1].bit31 ]`,
-///     ...
-///     `[ row[n].bit0, row[n].bit1, ..., row[n].bit31 ]`,
-///  `]`
-///
-/// output:
-/// `[`
-///     `[ row[0].bit0, row[1].bit0, ..., row[n].bit0 ]`,
-///     `[ row[0].bit1, row[1].bit1, ..., row[n].bit1 ]`,
-///     ...
-///     `[ row[0].bit31, row[1].bit31, ..., row[n].bit31 ]`,
-/// `]`
-fn transpose<F: Field>(input: &[Vec<Replicated<F>>]) -> Vec<Vec<Replicated<F>>> {
-    (0..input[0].len())
-        .map(|i| input.iter().map(|b| b[i].clone()).collect::<Vec<_>>())
-        .collect::<Vec<_>>()
-}
-
-=======
->>>>>>> beb4cca0
 async fn bit_decompose_breakdown_key<F: Field>(
     ctx: SemiHonestContext<'_, F>,
     input: &[CappedCreditsWithAggregationBit<F>],
