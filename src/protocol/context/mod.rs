use crate::ff::Field;
use crate::helpers::messaging::Mesh;
use crate::helpers::Role;
use crate::protocol::basics::{Reveal, SecureMul};
use crate::protocol::prss::{IndexedSharedRandomness, SequentialSharedRandomness};
use crate::protocol::{Step, Substep};
use crate::secret_sharing::SecretSharing;
use crate::sync::Arc;

mod malicious;
mod semi_honest;

pub use malicious::MaliciousContext;
pub(super) use malicious::SpecialAccessToMaliciousContext;
pub use semi_honest::SemiHonestContext;

<<<<<<< HEAD
use super::basics::Reshare;
=======
use super::boolean::RandomBits;
use super::sort::reshare::Reshare;
>>>>>>> 7cba9176

/// Context used by each helper to perform secure computation. Provides access to shared randomness
/// generator and communication channel.
pub trait Context<F: Field>:
    SecureMul<F, Share = <Self as Context<F>>::Share>
    + Reshare<F, Share = <Self as Context<F>>::Share>
    + Reveal<F, Share = <Self as Context<F>>::Share>
    + RandomBits<F, Share = <Self as Context<F>>::Share>
    + Clone
    + Send
    + Sync
{
    /// Secret sharing type this context supports.
    type Share: SecretSharing<F>;

    /// The role of this context.
    fn role(&self) -> Role;

    /// A unique identifier for this stage of the protocol execution.
    #[must_use]
    fn step(&self) -> &Step;

    /// Make a sub-context.
    /// Note that each invocation of this should use a unique value of `step`.
    #[must_use]
    fn narrow<S: Substep + ?Sized>(&self, step: &S) -> Self;

    /// Get the indexed PRSS instance for this step.  It is safe to call this function
    /// multiple times.
    ///
    /// # Panics
    /// If `prss_rng()` is invoked for the same context, this will panic.  Use of
    /// these two functions are mutually exclusive.
    #[must_use]
    fn prss(&self) -> Arc<IndexedSharedRandomness>;

    /// Get a pair of PRSS-based RNGs.  The first is shared with the helper to the "left",
    /// the second is shared with the helper to the "right".
    ///
    /// # Panics
    /// This method can only be called once.  This is also mutually exclusive with `prss()`.
    /// This will panic if you have previously invoked `prss()`.
    #[must_use]
    fn prss_rng(&self) -> (SequentialSharedRandomness, SequentialSharedRandomness);

    /// Get a set of communications channels to different peers.
    #[must_use]
    fn mesh(&self) -> Mesh<'_, '_>;

    /// Generates a new share of one
    fn share_of_one(&self) -> <Self as Context<F>>::Share;
}<|MERGE_RESOLUTION|>--- conflicted
+++ resolved
@@ -14,12 +14,8 @@
 pub(super) use malicious::SpecialAccessToMaliciousContext;
 pub use semi_honest::SemiHonestContext;
 
-<<<<<<< HEAD
 use super::basics::Reshare;
-=======
 use super::boolean::RandomBits;
-use super::sort::reshare::Reshare;
->>>>>>> 7cba9176
 
 /// Context used by each helper to perform secure computation. Provides access to shared randomness
 /// generator and communication channel.
