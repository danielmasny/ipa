use crate::{
    error::Error,
    ff::Field,
    protocol::{
        context::{Context, SemiHonestContext},
        malicious::MaliciousValidator,
        sort::{
            compose::compose,
            generate_permutation::{
                malicious_shuffle_and_reveal_permutation, shuffle_and_reveal_permutation,
            },
            multi_bit_permutation::multi_bit_permutation,
            secureapplyinv::secureapplyinv_multi,
            SortStep::{BitPermutationStep, ComposeStep, MultiApplyInv, ShuffleRevealPermutation},
        },
        IpaProtocolStep::Sort,
    },
    secret_sharing::replicated::{
        malicious::AdditiveShare as MaliciousReplicated, semi_honest::AdditiveShare as Replicated,
    },
};
use embed_doc_image::embed_doc_image;

/// This is an implementation of `OptGenPerm` (Algorithm 12) described in:
/// "An Efficient Secure Three-Party Sorting Protocol with an Honest Majority"
/// by K. Chida, K. Hamada, D. Ikarashi, R. Kikuchi, N. Kiribuchi, and B. Pinkas
/// <https://eprint.iacr.org/2019/695.pdf>.
/// This protocol generates optimized permutation of a stable sort for the given shares of inputs.
///
/// Steps
/// For the `num_multi_bits`
/// 1. Get replicated shares in Field using modulus conversion
/// 2. Compute bit permutation that sorts 0..`num_multi_bits`
/// For `num_multi_bits` to N-1th bit of input share
/// 1. Shuffle and reveal the i-1th composition
/// 2. Get replicated shares in Field using modulus conversion
/// 3. Sort i..i+`num_multi_bits` bits based on i-1th bits by applying i-1th composition on all these bits
/// 4  Compute bit permutation that sorts i..i+`num_multi_bits`
/// 5. Compute ith composition by composing i-1th composition on ith permutation
/// In the end, n-1th composition is returned. This is the permutation which sorts the inputs
///
/// # Errors
/// If any underlying protocol fails
/// # Panics
/// Panics if input doesn't have same number of bits as `num_bits`
pub async fn generate_permutation_opt<F>(
    ctx: SemiHonestContext<'_>,
    mut sort_keys: impl Iterator<Item = &Vec<Vec<Replicated<F>>>>,
    //TODO (richaj) implement MultiBitChunk which is discussed in PR #425
) -> Result<Vec<Replicated<F>>, Error>
where
    F: Field,
{
    let ctx_0 = ctx.clone();
    let first_keys = sort_keys.next().unwrap();

    let lsb_permutation =
        multi_bit_permutation(ctx_0.narrow(&BitPermutationStep), first_keys.as_slice()).await?;

    let mut composed_less_significant_bits_permutation = lsb_permutation;
    for (bit_num, one_slice) in sort_keys.enumerate() {
        let ctx_bit = ctx.narrow(&Sort(bit_num));
        let revealed_and_random_permutations = shuffle_and_reveal_permutation(
            ctx_bit.narrow(&ShuffleRevealPermutation),
            composed_less_significant_bits_permutation,
        )
        .await?;

        let (randoms_for_shuffle0, randoms_for_shuffle1, revealed) = (
            revealed_and_random_permutations
                .randoms_for_shuffle
                .0
                .as_slice(),
            revealed_and_random_permutations
                .randoms_for_shuffle
                .1
                .as_slice(),
            revealed_and_random_permutations.revealed.as_slice(),
        );

        let next_few_bits_sorted_by_less_significant_bits = secureapplyinv_multi(
            ctx_bit.narrow(&MultiApplyInv(bit_num.try_into().unwrap())),
            one_slice.clone(),
            (randoms_for_shuffle0, randoms_for_shuffle1),
            revealed,
        )
        .await?;

        let next_few_bits_permutation = multi_bit_permutation(
            ctx_bit.narrow(&BitPermutationStep),
            &next_few_bits_sorted_by_less_significant_bits,
        )
        .await?;

        composed_less_significant_bits_permutation = compose(
            ctx_bit.narrow(&ComposeStep),
            (
                revealed_and_random_permutations
                    .randoms_for_shuffle
                    .0
                    .as_slice(),
                revealed_and_random_permutations
                    .randoms_for_shuffle
                    .1
                    .as_slice(),
            ),
            &revealed_and_random_permutations.revealed,
            next_few_bits_permutation,
        )
        .await?;
    }
    Ok(composed_less_significant_bits_permutation)
}

#[allow(dead_code)]
#[embed_doc_image("malicious_sort", "images/sort/malicious-sort.png")]
/// Returns a sort permutation in a malicious context.
/// This runs sort in a malicious context. The caller is responsible to validate the accumulator contents and downgrade context to Semi-honest before calling this function
/// The function takes care of upgrading and validating while the sort protocol runs.
/// It then returns a semi honest context with output in Replicated format. The caller should then upgrade the output and context before moving forward
///
/// Steps
/// 1. [Malicious Special] Upgrade the context from semihonest to malicious and get a validator
/// 2. [Malicious Special] Upgrade 0..`num_multi_bits` sort bit keys
/// 3. Compute bit permutation that sorts 0..`num_multi_bits` bit
///
/// For `num_multi_bits` to N-1th bit of input share
/// 1. i. Shuffle the i-1th composition
///   ii. [Malicious Special] Validate the accumulator contents
///  iii. [Malicious Special] Malicious reveal
///   iv. [Malicious Special] Downgrade context to semihonest
/// 2. i. [Malicious Special] Upgrade ith sort bit keys
///   ii. Sort i..i+`num_multi_bits` bits based on i-1th bits by applying i-1th composition on i..i+`num_multi_bits` bits
/// 3. Compute bit permutation that sorts i..i+`num_multi_bits` bits
/// 4. Compute ith composition by composing i-1th composition on ith permutation
/// In the end, following is returned
///    i. n-1th composition: This is the permutation which sorts the inputs
///   ii. Validator which can be used to validate the leftover items in the accumulator
///
/// ![Malicious sort permutation steps][malicious_sort]
/// # Panics
/// If sort keys dont have num of bits same as `num_bits`
/// # Errors
pub async fn malicious_generate_permutation_opt<'a, F, I>(
    sh_ctx: SemiHonestContext<'_>,
    sort_keys: I,
) -> Result<(MaliciousValidator<'_, F>, Vec<MaliciousReplicated<F>>), Error>
where
    F: Field,
    I: IntoIterator<Item = &'a Vec<Vec<Replicated<F>>>>,
{
    let mut malicious_validator = MaliciousValidator::new(sh_ctx.clone());
    let mut m_ctx_bit = malicious_validator.context();
    let mut sort_keys = sort_keys.into_iter();

    let first_keys = sort_keys.next().unwrap();

    let upgraded_sort_keys = m_ctx_bit.upgrade(first_keys.clone()).await?;
    let lsb_permutation =
        multi_bit_permutation(m_ctx_bit.narrow(&BitPermutationStep), &upgraded_sort_keys).await?;
    let mut composed_less_significant_bits_permutation = lsb_permutation;

    for (chunk_num, chunk) in sort_keys.enumerate() {
        let revealed_and_random_permutations = malicious_shuffle_and_reveal_permutation(
            m_ctx_bit.narrow(&ShuffleRevealPermutation),
            composed_less_significant_bits_permutation,
            malicious_validator,
        )
        .await?;

        malicious_validator = MaliciousValidator::new(sh_ctx.narrow(&Sort(chunk_num)));
        m_ctx_bit = malicious_validator.context();

        // TODO (richaj) it might even be more efficient to apply sort permutation to XorReplicated sharings,
        // and convert them to a Vec<MaliciousReplicated> after this step, as the re-shares will be cheaper for XorReplicated sharings
        let upgraded_sort_keys = m_ctx_bit.upgrade(chunk.clone()).await?;

        let (randoms_for_shuffle0, randoms_for_shuffle1, revealed) = (
            revealed_and_random_permutations
                .randoms_for_shuffle
                .0
                .as_slice(),
            revealed_and_random_permutations
                .randoms_for_shuffle
                .1
                .as_slice(),
            revealed_and_random_permutations.revealed.as_slice(),
        );

        let next_few_bits_sorted_by_less_significant_bits = secureapplyinv_multi(
            m_ctx_bit.narrow(&MultiApplyInv(chunk_num.try_into().unwrap())),
            upgraded_sort_keys,
            (randoms_for_shuffle0, randoms_for_shuffle1),
            revealed,
        )
        .await?;

        let next_few_bits_permutation = multi_bit_permutation(
            m_ctx_bit.narrow(&BitPermutationStep),
            &next_few_bits_sorted_by_less_significant_bits,
        )
        .await?;

        composed_less_significant_bits_permutation = compose(
            m_ctx_bit.narrow(&ComposeStep),
            (randoms_for_shuffle0, randoms_for_shuffle1),
            revealed,
            next_few_bits_permutation,
        )
        .await?;
    }
    Ok((
        malicious_validator,
        composed_less_significant_bits_permutation,
    ))
}

#[cfg(all(test, not(feature = "shuttle")))]
mod tests {
    use crate::{
        bits::{BitArray40, Fp2Array},
        ff::{Field, Fp31},
        protocol::{
            context::Context,
            modulus_conversion::{convert_all_bits, convert_all_bits_local},
            sort::generate_permutation_opt::{
                generate_permutation_opt, malicious_generate_permutation_opt,
            },
            MatchKey,
        },
        rand::{thread_rng, Rng},
        secret_sharing::SharedValue,
        test_fixture::{join3, Reconstruct, Runner, TestWorld},
    };
    use std::iter::zip;

    #[tokio::test]
    pub async fn semi_honest() {
        const COUNT: usize = 10;
        const NUM_MULTI_BITS: u32 = 3;

        let world = TestWorld::new().await;
        let mut rng = thread_rng();

        let mut match_keys = Vec::with_capacity(COUNT);
        match_keys.resize_with(COUNT, || rng.gen::<MatchKey>());

        let mut expected = match_keys.iter().map(|mk| mk.as_u128()).collect::<Vec<_>>();
        expected.sort_unstable();

        let result = world
<<<<<<< HEAD
            .semi_honest(
                match_keys.clone(),
                |ctx: SemiHonestContext<Fp31>, mk_shares| async move {
                    let local_lists = convert_all_bits_local(ctx.role(), mk_shares.into_iter());
                    let converted_shares =
                        convert_all_bits(&ctx, &local_lists, BitArray40::BITS, NUM_MULTI_BITS)
                            .await
                            .unwrap();

                    generate_permutation_opt(ctx.narrow("sort"), converted_shares.iter())
=======
            .semi_honest(match_keys.clone(), |ctx, mk_shares| async move {
                let local_lists = convert_all_bits_local::<Fp31, _>(ctx.role(), &mk_shares);
                let converted_shares =
                    convert_all_bits(&ctx, &local_lists, BitArray40::BITS, NUM_MULTI_BITS)
>>>>>>> 32ed9774
                        .await
                        .unwrap();

                generate_permutation_opt(ctx.narrow("sort"), converted_shares.iter())
                    .await
                    .unwrap()
            })
            .await;

        let mut mpc_sorted_list = (0..u128::try_from(COUNT).unwrap()).collect::<Vec<_>>();
        for (match_key, index) in zip(match_keys, result.reconstruct()) {
            mpc_sorted_list[index.as_u128() as usize] = match_key.as_u128();
        }

        assert_eq!(expected, mpc_sorted_list);
    }

    #[tokio::test]
    pub async fn malicious_sort_in_semi_honest() {
        const COUNT: usize = 10;
        const NUM_MULTI_BITS: u32 = 3;

        let world = TestWorld::new().await;
        let mut rng = thread_rng();

        let mut match_keys = Vec::with_capacity(COUNT);
        match_keys.resize_with(COUNT, || rng.gen::<MatchKey>());

        let mut expected = match_keys.iter().map(|mk| mk.as_u128()).collect::<Vec<_>>();
        expected.sort_unstable();

        let [(v0, result0), (v1, result1), (v2, result2)] = world
<<<<<<< HEAD
            .semi_honest(
                match_keys.clone(),
                |ctx: SemiHonestContext<Fp31>, mk_shares| async move {
                    let local_lists = convert_all_bits_local(ctx.role(), mk_shares.into_iter());
                    let converted_shares =
                        convert_all_bits(&ctx, &local_lists, BitArray40::BITS, NUM_MULTI_BITS)
                            .await
                            .unwrap();

                    malicious_generate_permutation_opt(ctx.narrow("sort"), converted_shares.iter())
=======
            .semi_honest(match_keys.clone(), |ctx, mk_shares| async move {
                let local_lists = convert_all_bits_local(ctx.role(), &mk_shares);
                let converted_shares =
                    convert_all_bits(&ctx, &local_lists, BitArray40::BITS, NUM_MULTI_BITS)
>>>>>>> 32ed9774
                        .await
                        .unwrap();

                malicious_generate_permutation_opt::<Fp31, _>(
                    ctx.narrow("sort"),
                    converted_shares.iter(),
                )
                .await
                .unwrap()
            })
            .await;
        let result = join3(
            v0.validate(result0),
            v1.validate(result1),
            v2.validate(result2),
        )
        .await;
        let mut mpc_sorted_list = (0..u128::try_from(COUNT).unwrap()).collect::<Vec<_>>();
        for (match_key, index) in zip(match_keys, result.reconstruct()) {
            mpc_sorted_list[index.as_u128() as usize] = match_key.as_u128();
        }

        assert_eq!(expected, mpc_sorted_list);
    }
}<|MERGE_RESOLUTION|>--- conflicted
+++ resolved
@@ -249,23 +249,11 @@
         expected.sort_unstable();
 
         let result = world
-<<<<<<< HEAD
-            .semi_honest(
-                match_keys.clone(),
-                |ctx: SemiHonestContext<Fp31>, mk_shares| async move {
-                    let local_lists = convert_all_bits_local(ctx.role(), mk_shares.into_iter());
-                    let converted_shares =
-                        convert_all_bits(&ctx, &local_lists, BitArray40::BITS, NUM_MULTI_BITS)
-                            .await
-                            .unwrap();
-
-                    generate_permutation_opt(ctx.narrow("sort"), converted_shares.iter())
-=======
             .semi_honest(match_keys.clone(), |ctx, mk_shares| async move {
-                let local_lists = convert_all_bits_local::<Fp31, _>(ctx.role(), &mk_shares);
+                let local_lists =
+                    convert_all_bits_local::<Fp31, _>(ctx.role(), mk_shares.into_iter());
                 let converted_shares =
                     convert_all_bits(&ctx, &local_lists, BitArray40::BITS, NUM_MULTI_BITS)
->>>>>>> 32ed9774
                         .await
                         .unwrap();
 
@@ -298,23 +286,10 @@
         expected.sort_unstable();
 
         let [(v0, result0), (v1, result1), (v2, result2)] = world
-<<<<<<< HEAD
-            .semi_honest(
-                match_keys.clone(),
-                |ctx: SemiHonestContext<Fp31>, mk_shares| async move {
-                    let local_lists = convert_all_bits_local(ctx.role(), mk_shares.into_iter());
-                    let converted_shares =
-                        convert_all_bits(&ctx, &local_lists, BitArray40::BITS, NUM_MULTI_BITS)
-                            .await
-                            .unwrap();
-
-                    malicious_generate_permutation_opt(ctx.narrow("sort"), converted_shares.iter())
-=======
             .semi_honest(match_keys.clone(), |ctx, mk_shares| async move {
-                let local_lists = convert_all_bits_local(ctx.role(), &mk_shares);
+                let local_lists = convert_all_bits_local(ctx.role(), mk_shares.into_iter());
                 let converted_shares =
                     convert_all_bits(&ctx, &local_lists, BitArray40::BITS, NUM_MULTI_BITS)
->>>>>>> 32ed9774
                         .await
                         .unwrap();
 
@@ -326,6 +301,7 @@
                 .unwrap()
             })
             .await;
+
         let result = join3(
             v0.validate(result0),
             v1.validate(result1),
