use embed_doc_image::embed_doc_image;

use crate::{
    error::Error,
    helpers::Direction,
    protocol::{
        basics::Reshare,
        context::Context,
        sort::{
            apply::{apply, apply_inv},
            shuffle::{shuffle_for_helper, ShuffleOrUnshuffle},
            ShuffleStep::{self, Shuffle1, Shuffle2, Shuffle3},
        },
        NoRecord, RecordId,
    },
};
<<<<<<< HEAD
use embed_doc_image::embed_doc_image;
use ipa_macros::{step, Step};
=======
>>>>>>> d812293f

#[step]
pub(crate) enum InnerVectorElementStep {
    #[dynamic]
    Elem(usize),
}

impl From<usize> for InnerVectorElementStep {
    fn from(v: usize) -> Self {
        Self::Elem(v)
    }
}

/// `shuffle_once` is called for the helpers
/// i)   2 helpers receive permutation pair and choose the permutation to be applied
/// ii)  2 helpers apply the permutation to their shares
/// iii) reshare to `to_helper`
#[tracing::instrument(name = "shuffle_once", skip_all, fields(to = ?shuffle_for_helper(which_step)))]
async fn shuffle_once<C, I>(
    mut input: Vec<I>,
    random_permutations: (&[u32], &[u32]),
    shuffle_or_unshuffle: ShuffleOrUnshuffle,
    ctx: &C,
    which_step: ShuffleStep,
) -> Result<Vec<I>, Error>
where
    C: Context,
    I: Reshare<C, RecordId> + Send + Sync,
{
    let to_helper = shuffle_for_helper(which_step);
    let ctx = ctx.narrow(&which_step);

    if to_helper != ctx.role() {
        let permutation_to_apply = if to_helper.peer(Direction::Left) == ctx.role() {
            random_permutations.0
        } else {
            random_permutations.1
        };

        match shuffle_or_unshuffle {
            ShuffleOrUnshuffle::Shuffle => apply_inv(permutation_to_apply, &mut input),
            ShuffleOrUnshuffle::Unshuffle => apply(permutation_to_apply, &mut input),
        }
    }
    input.reshare(ctx, NoRecord, to_helper).await
}

#[embed_doc_image("shuffle", "images/sort/shuffle.png")]
/// Shuffle calls `shuffle_once` three times with 2 helpers shuffling the shares each time.
/// Order of calling `shuffle_once` is shuffle with (H2, H3), (H3, H1) and (H1, H2).
/// Each shuffle requires communication between helpers to perform reshare.
/// Infrastructure has a pre-requisite to distinguish each communication step uniquely.
/// For this, we have three shuffle steps one per `shuffle_once` i.e. Step1, Step2 and Step3.
/// The Shuffle object receives a step function and appends a `ShuffleStep` to form a concrete step
///
/// ![Shuffle steps][shuffle]
pub async fn shuffle_shares<C, I>(
    input: Vec<I>,
    random_permutations: (&[u32], &[u32]),
    ctx: C,
) -> Result<Vec<I>, Error>
where
    C: Context,
    I: Reshare<C, RecordId> + Send + Sync,
{
    let input = shuffle_once(
        input,
        random_permutations,
        ShuffleOrUnshuffle::Shuffle,
        &ctx,
        Shuffle1,
    )
    .await?;
    let input = shuffle_once(
        input,
        random_permutations,
        ShuffleOrUnshuffle::Shuffle,
        &ctx,
        Shuffle2,
    )
    .await?;
    shuffle_once(
        input,
        random_permutations,
        ShuffleOrUnshuffle::Shuffle,
        &ctx,
        Shuffle3,
    )
    .await
}

#[cfg(all(test, unit_test))]
mod tests {

    mod semi_honest {
        use std::collections::HashSet;

        use crate::{
            accumulation_test_input,
            ff::{Fp31, Fp32BitPrime},
            protocol::{
                attribution::input::AccumulateCreditInputRow,
                context::{Context, UpgradableContext, Validator},
                sort::{
                    apply_sort::shuffle::shuffle_shares,
                    shuffle::get_two_of_three_random_permutations,
                },
                BreakdownKey, MatchKey,
            },
            rand::{thread_rng, Rng},
            secret_sharing::{
                replicated::{semi_honest::AdditiveShare as Replicated, ReplicatedSecretSharing},
                BitDecomposed,
            },
            test_fixture::{
                bits_to_value, get_bits, input::GenericReportTestInput, Reconstruct, Runner,
                TestWorld,
            },
        };

        #[tokio::test]
        async fn shuffle_attribution_input_row() {
            const BATCHSIZE: u8 = 25;
            let world = TestWorld::default();
            let mut rng = thread_rng();

            let mut input: Vec<GenericReportTestInput<Fp31, MatchKey, BreakdownKey>> =
                Vec::with_capacity(BATCHSIZE.into());
            input.resize_with(BATCHSIZE.into(), || {
                accumulation_test_input!(
                    {
                        is_trigger_report: rng.gen::<u8>(),
                        helper_bit: rng.gen::<u8>(),
                        active_bit: rng.gen::<u8>(),
                        credit: rng.gen::<u8>(),
                    };
                    (Fp31, MatchKey, BreakdownKey)
                )
            });
            let hashed_input: HashSet<[u8; 3]> = input
                .iter()
                .map(|x| {
                    [
                        u8::from(x.is_trigger_report.unwrap()),
                        u8::from(x.helper_bit.unwrap()),
                        u8::from(x.trigger_value),
                    ]
                })
                .collect();

            let result: Vec<GenericReportTestInput<Fp31, MatchKey, BreakdownKey>> = world
                .semi_honest(
                    input.clone().into_iter(),
                    |ctx, shares: Vec<AccumulateCreditInputRow<Fp31, Replicated<_>>>| async move {
                        let validator = ctx.validator::<Fp31>(); // Just ignore this here.
                        let ctx = validator.context();

                        let perms =
                            get_two_of_three_random_permutations(BATCHSIZE.into(), ctx.prss_rng());

                        shuffle_shares(shares, (perms.0.as_slice(), perms.1.as_slice()), ctx)
                            .await
                            .unwrap()
                    },
                )
                .await
                .reconstruct();

            let mut hashed_output_secret = HashSet::new();
            let mut output_secret = Vec::new();
            for val in result {
                output_secret.push(val);
                hashed_output_secret.insert([
                    u8::from(val.is_trigger_report.unwrap()),
                    u8::from(val.helper_bit.unwrap()),
                    u8::from(val.trigger_value),
                ]);
            }

            // Secrets should be shuffled
            assert_ne!(output_secret, input);

            // Shuffled output should have same inputs
            assert_eq!(hashed_output_secret, hashed_input);
        }

        fn share_appears_anywhere(
            x: &Replicated<Fp32BitPrime>,
            inputs: &[BitDecomposed<Replicated<Fp32BitPrime>>],
        ) -> bool {
            inputs.iter().any(|row| {
                row.iter()
                    .any(|share| share.left() == x.left() && share.right() == x.right())
            })
        }

        #[tokio::test]
        async fn shuffle_vec_of_replicated() {
            const BIT_LENGTH: u32 = 32;
            let some_numbers = vec![
                123_456_789,
                234_567_890,
                345_678_901,
                456_789_012,
                567_890_123,
            ];
            let some_numbers_as_bits = some_numbers
                .iter()
                .map(|&x| get_bits::<Fp32BitPrime>(x, BIT_LENGTH))
                .collect::<Vec<_>>();
            let world = TestWorld::default();

            let result = world
                .semi_honest(some_numbers_as_bits.into_iter(), |ctx, shares| async move {
                    let copy_of_input = shares.clone();
                    let perms = get_two_of_three_random_permutations(5, ctx.prss_rng());
                    let shuffled_shares =
                        shuffle_shares(shares, (perms.0.as_slice(), perms.1.as_slice()), ctx)
                            .await
                            .unwrap();

                    assert!(!shuffled_shares.iter().any(|row| row
                        .iter()
                        .any(|x| share_appears_anywhere(x, &copy_of_input))));

                    shuffled_shares
                })
                .await
                .reconstruct();

            let mut reconstructed_inputs = result
                .iter()
                .map(|vec| u32::try_from(bits_to_value(vec)).unwrap())
                .collect::<Vec<_>>();
            reconstructed_inputs.sort_unstable();
            assert_eq!(reconstructed_inputs, some_numbers);
        }
    }
}<|MERGE_RESOLUTION|>--- conflicted
+++ resolved
@@ -1,4 +1,5 @@
 use embed_doc_image::embed_doc_image;
+use ipa_macros::{step, Step};
 
 use crate::{
     error::Error,
@@ -14,11 +15,6 @@
         NoRecord, RecordId,
     },
 };
-<<<<<<< HEAD
-use embed_doc_image::embed_doc_image;
-use ipa_macros::{step, Step};
-=======
->>>>>>> d812293f
 
 #[step]
 pub(crate) enum InnerVectorElementStep {
