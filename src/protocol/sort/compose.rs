use crate::protocol::context::SemiHonestContext;
use crate::{
<<<<<<< HEAD
    error::Error,
    ff::Field,
    protocol::{context::Context, reveal::reveal_permutation},
    secret_sharing::Replicated,
=======
    error::Error, ff::Field, protocol::context::ProtocolContext, secret_sharing::Replicated,
>>>>>>> e2d070ec
};
use embed_doc_image::embed_doc_image;

use super::{apply::apply, shuffle::unshuffle_shares, ComposeStep::UnshuffleRho};

/// This is an implementation of Compose (Algorithm 5) found in the paper:
/// "An Efficient Secure Three-Party Sorting Protocol with an Honest Majority"
/// by K. Chida, K. Hamada, D. Ikarashi, R. Kikuchi, N. Kiribuchi, and B. Pinkas
/// <https://eprint.iacr.org/2019/695.pdf>
/// This protocol composes two permutations by applying one secret-shared permutation(sigma) to another secret-shared permutation(rho)
/// Input: First permutation(sigma) i.e. permutation that sorts all i-1th bits and other permutation(rho) i.e. sort permutation for ith bit
/// Output: All helpers receive secret shares of permutation which sort inputs until ith bits.

#[embed_doc_image("compose", "images/sort/compose.png")]
/// This algorithm composes two permutations (`rho` and `sigma`). Both permutations are secret-shared,
/// and none of the helpers should learn it through this protocol.
/// Steps
/// ![Compose steps][compose]
/// 1. Generate random permutations using prss
/// 2. First permutation (sigma) is shuffled with random permutations
/// 3. Reveal the permutation
/// 4. Revealed permutation is applied locally on another permutation shares (rho)
/// 5. Unshuffle the permutation with the same random permutations used in step 2, to undo the effect of the shuffling
pub async fn compose<F: Field>(
<<<<<<< HEAD
    ctx: SemiHonestContext<'_, F>,
    sigma: Vec<Replicated<F>>,
=======
    ctx: ProtocolContext<'_, Replicated<F>, F>,
    random_permutations_for_shuffle: &(Vec<u32>, Vec<u32>),
    shuffled_sigma: &[u32],
>>>>>>> e2d070ec
    mut rho: Vec<Replicated<F>>,
) -> Result<Vec<Replicated<F>>, Error> {
    apply(shuffled_sigma, &mut rho);

    let unshuffled_rho = unshuffle_shares(
        rho,
        random_permutations_for_shuffle,
        ctx.narrow(&UnshuffleRho),
    )
    .await?;

    Ok(unshuffled_rho)
}

#[cfg(test)]
mod tests {
    use futures::future::try_join_all;
    use rand::seq::SliceRandom;

    use crate::{
        ff::Fp31,
        protocol::{
            sort::{
                apply::apply, compose::compose,
                generate_sort_permutation::shuffle_and_reveal_permutation,
            },
            QueryId,
        },
        test_fixture::{
            generate_shares, make_contexts, make_world, validate_list_of_shares, TestWorld,
        },
    };

    #[tokio::test]
    pub async fn test_compose() {
        const BATCHSIZE: u32 = 25;
        for _ in 0..10 {
            let mut rng_sigma = rand::thread_rng();
            let mut rng_rho = rand::thread_rng();

            let mut sigma: Vec<u32> = (0..BATCHSIZE).collect();
            sigma.shuffle(&mut rng_sigma);

            let sigma_u128: Vec<u128> = sigma.iter().map(|x| u128::from(*x)).collect();

            let mut rho: Vec<u32> = (0..BATCHSIZE).collect();
            rho.shuffle(&mut rng_rho);
            let rho_u128: Vec<u128> = rho.iter().map(|x| u128::from(*x)).collect();

            let mut rho_composed = rho_u128.clone();
            apply(&sigma, &mut rho_composed);

            let [sigma0, sigma1, sigma2] = generate_shares::<Fp31>(&sigma_u128);

            let [rho0, rho1, rho2] = generate_shares::<Fp31>(&rho_u128);
            let world: TestWorld = make_world(QueryId);
            let [ctx0, ctx1, ctx2] = make_contexts(&world);

            let sigma_and_randoms: [_; 3] = try_join_all([
                shuffle_and_reveal_permutation(ctx0.narrow("shuffle_reveal"), sigma.len(), sigma0),
                shuffle_and_reveal_permutation(ctx1.narrow("shuffle_reveal"), sigma.len(), sigma1),
                shuffle_and_reveal_permutation(ctx2.narrow("shuffle_reveal"), sigma.len(), sigma2),
            ])
            .await
            .unwrap()
            .try_into()
            .unwrap();

            let h0_future = compose(ctx0, &sigma_and_randoms[0].1, &sigma_and_randoms[0].0, rho0);
            let h1_future = compose(ctx1, &sigma_and_randoms[1].1, &sigma_and_randoms[1].0, rho1);
            let h2_future = compose(ctx2, &sigma_and_randoms[2].1, &sigma_and_randoms[2].0, rho2);

            let result: [_; 3] = try_join_all([h0_future, h1_future, h2_future])
                .await
                .unwrap()
                .try_into()
                .unwrap();

            // We should get the same result of applying inverse of sigma on rho as in clear
            validate_list_of_shares(&rho_composed, &result);
        }
    }
}<|MERGE_RESOLUTION|>--- conflicted
+++ resolved
@@ -1,14 +1,5 @@
 use crate::protocol::context::SemiHonestContext;
-use crate::{
-<<<<<<< HEAD
-    error::Error,
-    ff::Field,
-    protocol::{context::Context, reveal::reveal_permutation},
-    secret_sharing::Replicated,
-=======
-    error::Error, ff::Field, protocol::context::ProtocolContext, secret_sharing::Replicated,
->>>>>>> e2d070ec
-};
+use crate::{error::Error, ff::Field, protocol::context::Context, secret_sharing::Replicated};
 use embed_doc_image::embed_doc_image;
 
 use super::{apply::apply, shuffle::unshuffle_shares, ComposeStep::UnshuffleRho};
@@ -32,14 +23,9 @@
 /// 4. Revealed permutation is applied locally on another permutation shares (rho)
 /// 5. Unshuffle the permutation with the same random permutations used in step 2, to undo the effect of the shuffling
 pub async fn compose<F: Field>(
-<<<<<<< HEAD
     ctx: SemiHonestContext<'_, F>,
-    sigma: Vec<Replicated<F>>,
-=======
-    ctx: ProtocolContext<'_, Replicated<F>, F>,
     random_permutations_for_shuffle: &(Vec<u32>, Vec<u32>),
     shuffled_sigma: &[u32],
->>>>>>> e2d070ec
     mut rho: Vec<Replicated<F>>,
 ) -> Result<Vec<Replicated<F>>, Error> {
     apply(shuffled_sigma, &mut rho);
@@ -59,6 +45,7 @@
     use futures::future::try_join_all;
     use rand::seq::SliceRandom;
 
+    use crate::protocol::context::Context;
     use crate::{
         ff::Fp31,
         protocol::{
