--- conflicted
+++ resolved
@@ -162,12 +162,8 @@
     let sort_permutation = generate_permutation_and_reveal_shuffled(
         ctx.narrow(&Step::GenSortPermutationFromMatchKeys),
         &converted_shares,
-<<<<<<< HEAD
-        num_bits,
+        B::BITS,
         num_multi_bits,
-=======
-        B::BITS,
->>>>>>> a8233d2b
     )
     .await
     .unwrap();
@@ -292,22 +288,15 @@
 
         let result = world
             .semi_honest(records, |ctx, input_rows| async move {
-<<<<<<< HEAD
-                ipa::<Fp31>(
+                ipa::<Fp31, BitArray40>(
                     ctx,
                     &input_rows,
-                    20,
                     PER_USER_CAP,
                     MAX_BREAKDOWN_KEY,
                     NUM_MULTI_BITS,
                 )
                 .await
                 .unwrap()
-=======
-                ipa::<Fp31, BitArray40>(ctx, &input_rows, PER_USER_CAP, MAX_BREAKDOWN_KEY)
-                    .await
-                    .unwrap()
->>>>>>> a8233d2b
             })
             .await
             .reconstruct();
@@ -351,22 +340,15 @@
         }
         let result = world
             .semi_honest(records, |ctx, input_rows| async move {
-<<<<<<< HEAD
-                ipa::<Fp32BitPrime>(
+                ipa::<Fp32BitPrime, BitArray40>(
                     ctx,
                     &input_rows,
-                    20,
                     PER_USER_CAP,
                     MAX_BREAKDOWN_KEY,
                     NUM_MULTI_BITS,
                 )
                 .await
                 .unwrap()
-=======
-                ipa::<Fp32BitPrime, BitArray40>(ctx, &input_rows, PER_USER_CAP, MAX_BREAKDOWN_KEY)
-                    .await
-                    .unwrap()
->>>>>>> a8233d2b
             })
             .await
             .reconstruct();
