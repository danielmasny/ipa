--- conflicted
+++ resolved
@@ -17,11 +17,7 @@
     async fn sum_of_products(
         self,
         record_id: RecordId,
-<<<<<<< HEAD
-        pair: &[(&Self::Share, &Self::Share)],
-=======
         pairs: &[(&Self::Share, &Self::Share)],
->>>>>>> 2d321f96
     ) -> Result<Self::Share, Error>;
 }
 
@@ -35,11 +31,7 @@
         record_id: RecordId,
         pairs: &[(&Self::Share, &Self::Share)],
     ) -> Result<Self::Share, Error> {
-<<<<<<< HEAD
         semi_honest::sum_of_products(self, record_id, pairs).await
-=======
-        semi_honest_sops(self, record_id, pairs).await
->>>>>>> 2d321f96
     }
 }
 
@@ -53,10 +45,6 @@
         record_id: RecordId,
         pairs: &[(&Self::Share, &Self::Share)],
     ) -> Result<Self::Share, Error> {
-<<<<<<< HEAD
         malicious::sum_of_products(self, record_id, pairs).await
-=======
-        malicious_sops(self, record_id, pairs).await
->>>>>>> 2d321f96
     }
 }