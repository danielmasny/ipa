--- conflicted
+++ resolved
@@ -59,12 +59,7 @@
     where
         SemiHonestContext<'a>: 'fut,
     {
-<<<<<<< HEAD
-        let (left, right) = input.as_tuple();
-=======
-        let (role, channel) = (ctx.role(), ctx.mesh());
         let (left, right) = self.as_tuple();
->>>>>>> b17d7f7f
 
         ctx.send_channel(ctx.role().peer(Direction::Right))
             .send(record_id, left)
@@ -97,16 +92,11 @@
     {
         use crate::secret_sharing::replicated::malicious::ThisCodeIsAuthorizedToDowngradeFromMalicious;
 
-<<<<<<< HEAD
-        let (left, right) = input.x().access_without_downgrade().as_tuple();
+        let (left, right) = self.x().access_without_downgrade().as_tuple();
         let left_sender = ctx.send_channel(ctx.role().peer(Direction::Left));
         let left_receiver = ctx.recv_channel::<F>(ctx.role().peer(Direction::Left));
         let right_sender = ctx.send_channel(ctx.role().peer(Direction::Right));
         let right_receiver = ctx.recv_channel::<F>(ctx.role().peer(Direction::Right));
-=======
-        let (role, channel) = (ctx.role(), ctx.mesh());
-        let (left, right) = self.x().access_without_downgrade().as_tuple();
->>>>>>> b17d7f7f
 
         // Send share to helpers to the right and left
         try_join(
