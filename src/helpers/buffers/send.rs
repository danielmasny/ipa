--- conflicted
+++ resolved
@@ -34,13 +34,8 @@
 impl Default for Config {
     fn default() -> Self {
         Self {
-<<<<<<< HEAD
-            items_in_batch: 1,
-            batch_count: 40,
-=======
             items_in_batch: NonZeroUsize::new(1).unwrap(),
             batch_count: NonZeroUsize::new(1).unwrap(),
->>>>>>> 3c447eef
         }
     }
 }
@@ -140,8 +135,8 @@
     fn rejects_records_out_of_range() {
         let record_id = RecordId::from(11_u32);
         let mut buf = SendBuffer::new(Config {
-            items_in_batch: 1,
-            batch_count: 1,
+            items_in_batch: NonZeroUsize::new(1).unwrap(),
+            batch_count: NonZeroUsize::new(1).unwrap(),
         });
         let msg = empty_msg(record_id);
 
@@ -180,8 +175,8 @@
     #[should_panic(expected = "Attempt to insert out of range at index 1 (allowed=0..1)")]
     fn offset_is_per_channel() {
         let mut buf = SendBuffer::new(Config {
-            items_in_batch: 1,
-            batch_count: 1,
+            items_in_batch: NonZeroUsize::new(1).unwrap(),
+            batch_count: NonZeroUsize::new(1).unwrap(),
         });
         let c1 = ChannelId::new(Role::H1, Step::default());
         let c2 = ChannelId::new(Role::H2, Step::default());
