--- conflicted
+++ resolved
@@ -182,12 +182,8 @@
     let server_config = ServerConfig {
         port: args.port,
         disable_https: args.disable_https,
-<<<<<<< HEAD
-        tls,
+        tls: server_tls,
         matchkey_encryption_info,
-=======
-        tls: server_tls,
->>>>>>> bf72737c
     };
 
     let (setup, callbacks) = AppSetup::new();
