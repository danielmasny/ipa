--- conflicted
+++ resolved
@@ -119,27 +119,16 @@
 }
 
 #[async_trait]
-<<<<<<< HEAD
 impl ChannelledTransport for Weak<InMemoryChannelledTransport> {
-=======
-impl ChannelledTransport for InMemoryChannelledTransport {
->>>>>>> b17d7f7f
     type RecordsStream = ReceiveRecords<InMemoryStream>;
 
     fn identity(&self) -> HelperIdentity {
         self.upgrade().unwrap().identity
     }
 
-<<<<<<< HEAD
-    async fn send<D: Stream<Item = Vec<u8>> + Send + 'static, Q: QueryIdBinding, S: StepBinding, R: RouteParams<RouteId, Q, S>>(
-=======
     async fn send<
-        D: Stream<Item = Vec<u8>> + Send + 'static,
-        Q: QueryIdBinding,
-        S: StepBinding,
-        R: RouteParams<RouteId, Q, S>,
+        D: Stream<Item = Vec<u8>> + Send + 'static, Q: QueryIdBinding, S: StepBinding, R: RouteParams<RouteId, Q, S>,
     >(
->>>>>>> b17d7f7f
         &self,
         dest: HelperIdentity,
         route: R,
@@ -149,17 +138,9 @@
         Option<QueryId>: From<Q>,
         Option<Step>: From<S>,
     {
-<<<<<<< HEAD
         let this = self.upgrade().unwrap();
         let channel = this.get_channel(dest);
-        let packet = Addr::from_route(this.identity, &route);
-
-        channel.send((packet, InMemoryStream::wrap(data))).await.map_err(|_e| {
-            io::Error::new::<String>(io::ErrorKind::ConnectionAborted, "channel closed".into())
-        })
-=======
-        let channel = self.get_channel(dest);
-        let addr = Addr::from_route(self.identity, &route);
+        let addr = Addr::from_route(this.identity, &route);
 
         channel
             .send((addr, InMemoryStream::wrap(data)))
@@ -167,7 +148,6 @@
             .map_err(|_e| {
                 io::Error::new::<String>(io::ErrorKind::ConnectionAborted, "channel closed".into())
             })
->>>>>>> b17d7f7f
     }
 
     fn receive<R: RouteParams<NoResourceIdentifier, QueryId, Step>>(
@@ -219,11 +199,7 @@
 
     fn wrap<S: Stream<Item = StreamItem> + Send + 'static>(value: S) -> Self {
         Self {
-<<<<<<< HEAD
-            inner: Box::pin(value)
-=======
             inner: Box::pin(value),
->>>>>>> b17d7f7f
         }
     }
 
@@ -538,7 +514,6 @@
 
 #[cfg(all(test, not(feature = "shuttle")))]
 mod tests {
-    use std::num::NonZeroUsize;
     use super::*;
     use crate::{
         ff::{FieldType, Fp31},
@@ -548,8 +523,6 @@
     use futures_util::{stream::poll_immediate, FutureExt, StreamExt};
     use std::{num::NonZeroUsize, panic::AssertUnwindSafe};
     use tokio::sync::{mpsc::channel, oneshot};
-    use crate::ff::Fp31;
-    use crate::helpers::ordering_mpsc;
     use crate::test_fixture::transport::InMemoryNetwork;
 
     const STEP: &str = "in-memory-transport";
@@ -729,30 +702,12 @@
     #[tokio::test]
     async fn can_consume_unordered_recv() {
         let (tx, rx) = ordering_mpsc::<Fp31, _>("test", NonZeroUsize::new(2).unwrap());
-<<<<<<< HEAD
         let network = InMemoryNetwork::default();
         let transport1 = network.transport(HelperIdentity::ONE).unwrap();
         let transport2 = network.transport(HelperIdentity::TWO).unwrap();
 
         let step = Step::from(STEP);
         transport1.send(HelperIdentity::TWO, (RouteId::Records, QueryId, step.clone()), rx).await.unwrap();
-=======
-        let mut setup1 = Setup::new(HelperIdentity::ONE, stub_callbacks());
-        let mut setup2 = Setup::new(HelperIdentity::TWO, stub_callbacks());
-        setup1.connect(&mut setup2);
-        let (_, transport1) = setup1.start();
-        let (_, transport2) = setup2.start();
-
-        let step = Step::from(STEP);
-        transport1
-            .send(
-                HelperIdentity::TWO,
-                (RouteId::Records, QueryId, step.clone()),
-                rx,
-            )
-            .await
-            .unwrap();
->>>>>>> b17d7f7f
         let mut recv = transport2.receive(HelperIdentity::ONE, (QueryId, step));
 
         tx.send(0, Fp31::try_from(0_u128).unwrap()).await.unwrap();
@@ -761,15 +716,9 @@
 
         // make the head of mpsc receiver ready to be consumed by filling the gap
         tx.send(1, Fp31::try_from(1_u128).unwrap()).await.unwrap();
-<<<<<<< HEAD
         drop(tx);
 
         // must be received by now
         assert_eq!(vec![vec![0], vec![1]], recv.collect::<Vec<_>>().await)
-=======
-
-        // must be received by now
-        assert_eq!(Some(vec![0, 1]), recv.next().await);
->>>>>>> b17d7f7f
     }
 }