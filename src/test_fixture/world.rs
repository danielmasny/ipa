use crate::error::{self, Error};
use crate::helpers::mock::TestHelperGateway;
use crate::helpers::prss::{Participant, SpaceIndex};
use crate::protocol::{QueryId, Step};
use crate::test_fixture::make_participants;
use std::fmt::{Debug, Display, Formatter};

/// Test environment for protocols to run tests that require communication between helpers.
/// For now the messages sent through it never leave the test infra memory perimeter, so
/// there is no need to associate each of them with `QueryId`, but this API makes it possible
/// to do if we need it.
#[derive(Debug)]
#[allow(clippy::module_name_repetitions)]
pub struct TestWorld<S: SpaceIndex> {
    pub query_id: QueryId,
    pub gateways: [TestHelperGateway<S>; 3],
    pub participants: [Participant<S>; 3],
}

#[must_use]
pub fn make<S: Step + SpaceIndex>(query_id: QueryId) -> TestWorld<S> {
    let participants = make_participants();
    let participants = [participants.0, participants.1, participants.2];
    let gateways = TestHelperGateway::make_three();

    TestWorld {
        query_id,
        gateways,
        participants,
    }
}

#[derive(Debug, Copy, Clone, PartialEq, Eq, Hash)]
pub enum TestStep {
    Mul1(u8),
    Mul2,
    Reshare(u8),
    Reveal(u8),
    Shuffle,
}

impl Display for TestStep {
    fn fmt(&self, f: &mut Formatter<'_>) -> std::fmt::Result {
        match self {
<<<<<<< HEAD
            Self::Mul1(u) => write!(f, "mul1/{}", u),
            Self::Mul2 => write!(f, "mul2"),
        }
    }
}

impl TryFrom<String> for TestStep {
    type Error = Error;

    fn try_from(value: String) -> Result<Self, Self::Error> {
        let value = value.strip_prefix('/').unwrap_or(&value).to_lowercase();
        if value == "mul2" {
            Ok(Self::Mul2)
        } else {
            value
                .split_once('/')
                .and_then(|(pre, suf)| (pre == "mul1").then_some(suf))
                .and_then(|suf| suf.parse::<u8>().ok())
                .map(Self::Mul1)
                .ok_or_else(|| error::path_parse_error(&value))
=======
            TestStep::Mul1(v) => write!(f, "TestStep/Mul1[{}]", v),
            TestStep::Mul2 => write!(f, "TestStep/Mul2"),
            TestStep::Reshare(v) => write!(f, "TestStep/Reshare[{}]", v),
            TestStep::Reveal(v) => write!(f, "TestStep/Reveal[{}]", v),
            TestStep::Shuffle => write!(f, "TestStep/Shuffle"),
>>>>>>> ca7e1667
        }
    }
}

impl Step for TestStep {}

impl SpaceIndex for TestStep {
    const MAX: usize = 5;

    fn as_usize(&self) -> usize {
        match self {
            TestStep::Mul1(_) => 0,
            TestStep::Mul2 => 1,
            TestStep::Reshare(_) => 2,
            TestStep::Reveal(_) => 3,
            TestStep::Shuffle => 4,
        }
    }
}<|MERGE_RESOLUTION|>--- conflicted
+++ resolved
@@ -42,9 +42,11 @@
 impl Display for TestStep {
     fn fmt(&self, f: &mut Formatter<'_>) -> std::fmt::Result {
         match self {
-<<<<<<< HEAD
             Self::Mul1(u) => write!(f, "mul1/{}", u),
             Self::Mul2 => write!(f, "mul2"),
+            Self::Reshare(u) => write!(f, "reshare/{}", u),
+            Self::Reveal(u) => write!(f, "reveal/{}", u),
+            Self::Shuffle => write!(f, "shuffle"),
         }
     }
 }
@@ -63,13 +65,6 @@
                 .and_then(|suf| suf.parse::<u8>().ok())
                 .map(Self::Mul1)
                 .ok_or_else(|| error::path_parse_error(&value))
-=======
-            TestStep::Mul1(v) => write!(f, "TestStep/Mul1[{}]", v),
-            TestStep::Mul2 => write!(f, "TestStep/Mul2"),
-            TestStep::Reshare(v) => write!(f, "TestStep/Reshare[{}]", v),
-            TestStep::Reveal(v) => write!(f, "TestStep/Reveal[{}]", v),
-            TestStep::Shuffle => write!(f, "TestStep/Shuffle"),
->>>>>>> ca7e1667
         }
     }
 }
